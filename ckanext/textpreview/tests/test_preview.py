import pylons
import paste.fixture

import pylons.config as config

import ckan.logic as logic
import ckan.model as model
import ckan.tests as tests
import ckan.plugins as plugins
import ckan.lib.helpers as h
import ckanext.textpreview.plugin as previewplugin
import ckan.lib.create_test_data as create_test_data
import ckan.config.middleware as middleware


class TestTextPreview(tests.WsgiAppCase):

    @classmethod
    def setup_class(cls):
        wsgiapp = middleware.make_app(config['global_conf'], **config)
        plugins.load('text_preview')
        cls.app = paste.fixture.TestApp(wsgiapp)

        cls.p = previewplugin.TextPreview()
        #cls.p.proxy_is_enabled = False

        # create test resource
        create_test_data.CreateTestData.create()

        context = {
            'model': model,
            'session': model.Session,
            'user': model.User.get('testsysadmin').name
        }

        cls.package = model.Package.get('annakarenina')
        cls.resource = logic.get_action('resource_show')(
            context, {'id': cls.package.resources[1].id})
        cls.resource['url'] = pylons.config.get(
            'ckan.site_url', '//localhost:5000')
        logic.action.update.resource_update(context, cls.resource)

    @classmethod
    def teardown_class(cls):
        plugins.unload('text_preview')
        create_test_data.CreateTestData.delete()

    def test_can_preview(self):
        data_dict = {
            'resource': {
                'format': 'jsonp'
            }
        }
        assert self.p.can_preview(data_dict)['can_preview']

        data_dict = {
            'resource': {
                'format': 'json',
                'on_same_domain': True
            }
        }
        assert self.p.can_preview(data_dict)['can_preview']

        data_dict = {
            'resource': {
                'format': 'xml',
                'on_same_domain': True
            }
        }
        assert self.p.can_preview(data_dict)['can_preview']

        data_dict = {
            'resource': {
                'format': 'txt',
                'on_same_domain': True
            }
        }
        assert self.p.can_preview(data_dict)['can_preview']

        data_dict = {
            'resource': {
                'format': 'foo',
                'on_same_domain': True
            }
        }
        assert not self.p.can_preview(data_dict)['can_preview']

        data_dict = {
            'resource': {
                'format': 'json',
                'on_same_domain': False
            }
        }
        assert not self.p.can_preview(data_dict)['can_preview']

    def test_js_included(self):
        res_id = self.resource['id']
        pack_id = self.package.name
        url = '/dataset/{0}/resource/{1}/preview'.format(pack_id, res_id)
        result = self.app.get(url, status='*')

        assert result.status == 200, result.status
        assert ((('preview_text.js' in result.body)
                or ('preview_text.min.js' in result.body))), result.body
        assert ((('highlight.pack.js' in result.body)
                or ('highlight.pack.js' in result.body))), result.body
        assert 'preload_resource' in result.body, result.body
        assert 'data-module="textpreview"' in result.body, result.body

    def test_css_included(self):
        res_id = self.resource['id']
        pack_id = self.package.name
        url = '/dataset/{0}/resource/{1}/preview'.format(pack_id, res_id)
        result = self.app.get(url, status='*')

        assert result.status == 200, result.status
<<<<<<< HEAD
        assert ((('text.css' in result.body) or ('text.min.css' in
                result.body)), result.body)
        assert ((('github.css' in result.body) or ('github.min.css' in
                result.body)), result.body)
=======
        assert (('text.css' in result.body)
                or ('text.min.css' in result.body)), result.body
        assert (('github.css' in result.body)
                or ('github.min.css' in result.body)), result.body
>>>>>>> b0769693

    def test_iframe_is_shown(self):
        url = h.url_for(controller='package', action='resource_read',
                        id=self.package.name, resource_id=self.resource['id'])
        result = self.app.get(url)
        assert 'data-module="data-viewer"' in result.body
        assert '<iframe' in result.body<|MERGE_RESOLUTION|>--- conflicted
+++ resolved
@@ -114,17 +114,10 @@
         result = self.app.get(url, status='*')
 
         assert result.status == 200, result.status
-<<<<<<< HEAD
-        assert ((('text.css' in result.body) or ('text.min.css' in
-                result.body)), result.body)
-        assert ((('github.css' in result.body) or ('github.min.css' in
-                result.body)), result.body)
-=======
         assert (('text.css' in result.body)
                 or ('text.min.css' in result.body)), result.body
         assert (('github.css' in result.body)
                 or ('github.min.css' in result.body)), result.body
->>>>>>> b0769693
 
     def test_iframe_is_shown(self):
         url = h.url_for(controller='package', action='resource_read',
