import logging
import pylons

import sqlalchemy

import ckan.lib.navl.dictization_functions
import ckan.logic as logic
import ckan.plugins as p
import ckan.lib.helpers as h
import ckanext.datastore.db as db
import ckanext.datastore.logic.schema as dsschema

log = logging.getLogger(__name__)
_get_or_bust = logic.get_or_bust
_validate = ckan.lib.navl.dictization_functions.validate

WHITELISTED_RESOURCES = ['_table_metadata']


def datastore_create(context, data_dict):
    '''Adds a new table to the DataStore.

    The datastore_create action allows you to post JSON data to be
    stored against a resource. This endpoint also supports altering tables,
    aliases and indexes and bulk insertion. This endpoint can be called multiple
    times to initially insert more data, add fields, change the aliases or indexes
    as well as the primary keys.

    To create a datastore resource and a CKAN resource at the same time,
    provide a valid ``package_id`` and omit the ``resource_id``.

    See :ref:`fields` and :ref:`records` for details on how to lay out records.

    :param resource_id: resource id that the data is going to be stored against.
    :type resource_id: string
<<<<<<< HEAD
    :param package_id: package in which a new resource will be crated.
    use instead of ``resource_id``.
    :type package_id: string
    :param aliases: names for read only aliases of the resource.
=======
    :param aliases: names for read only aliases of the resource. (optional)
>>>>>>> ba9f6058
    :type aliases: list or comma separated string
    :param fields: fields/columns and their extra metadata. (optional)
    :type fields: list of dictionaries
    :param records: the data, eg: [{"dob": "2005", "some_stuff": ["a", "b"]}]  (optional)
    :type records: list of dictionaries
    :param primary_key: fields that represent a unique key (optional)
    :type primary_key: list or comma separated string
    :param indexes: indexes on table (optional)
    :type indexes: list or comma separated string

    Please note that setting the ``aliases``, ``indexes`` or ``primary_key`` replaces the exising
    aliases or constraints. Setting ``records`` appends the provided records to the resource.

    **Results:**

    :returns: The newly created data object.
    :rtype: dictionary

    See :ref:`fields` and :ref:`records` for details on how to lay out records.

    '''
    schema = context.get('schema', dsschema.datastore_create_schema())
    records = data_dict.pop('records', None)
    data_dict, errors = _validate(data_dict, schema, context)
    if records:
        data_dict['records'] = records
    if errors:
        raise p.toolkit.ValidationError(errors)

    p.toolkit.check_access('datastore_create', context, data_dict)

    if 'package_id' in data_dict and 'resource_id' in data_dict:
        raise p.toolkit.ValidationError({
            'resource_id': ['package_id cannot be used with resource_id']
        })

    if not 'package_id' in data_dict and not 'resource_id' in data_dict:
        raise p.toolkit.ValidationError({
            'resource_id': ['resource_id or package_id required']
        })

    # create ckan resource if package_id was provided
    if 'package_id' in data_dict:
        res = p.toolkit.get_action('resource_create')(context, {
            'package_id': data_dict['package_id'],
            'url': '_tmp'
        })
        res['url'] = h.url_for(
            controller='ckanext.datastore.controller:DatastoreController',
            action='dump', resource_id=res['id'])
        p.toolkit.get_action('resource_update')(context, res)
        data_dict['resource_id'] = res['id']

    data_dict['connection_url'] = pylons.config['ckan.datastore.write_url']

    # validate aliases
    aliases = db._get_list(data_dict.get('aliases', []))
    for alias in aliases:
        if not db._is_valid_table_name(alias):
            raise p.toolkit.ValidationError({
                'alias': [u'"{0}" is not a valid alias name'.format(alias)]
            })

    # create a private datastore resource, if necessary
    model = _get_or_bust(context, 'model')
    resource = model.Resource.get(data_dict['resource_id'])
    legacy_mode = 'ckan.datastore.read_url' not in pylons.config
    if not legacy_mode and resource.resource_group.package.private:
        data_dict['private'] = True

    result = db.create(context, data_dict)
    result.pop('id', None)
    result.pop('private', None)
    result.pop('connection_url')
    return result


def datastore_upsert(context, data_dict):
    '''Updates or inserts into a table in the DataStore

    The datastore_upsert API action allows you to add or edit records to
    an existing DataStore resource. In order for the *upsert* and *update*
    methods to work, a unique key has to be defined via the datastore_create
    action. The available methods are:

    *upsert*
        Update if record with same key already exists, otherwise insert.
        Requires unique key.
    *insert*
        Insert only. This method is faster that upsert, but will fail if any
        inserted record matches an existing one. Does *not* require a unique
        key.
    *update*
        Update only. An exception will occur if the key that should be updated
        does not exist. Requires unique key.


    :param resource_id: resource id that the data is going to be stored under.
    :type resource_id: string
    :param records: the data, eg: [{"dob": "2005", "some_stuff": ["a","b"]}] (optional)
    :type records: list of dictionaries
    :param method: the method to use to put the data into the datastore.
                   Possible options are: upsert, insert, update (optional, default: upsert)
    :type method: string

    **Results:**

    :returns: The modified data object.
    :rtype: dictionary

    '''
    schema = context.get('schema', dsschema.datastore_upsert_schema())
    records = data_dict.pop('records', None)
    data_dict, errors = _validate(data_dict, schema, context)
    if records:
        data_dict['records'] = records
    if errors:
        raise p.toolkit.ValidationError(errors)

    data_dict['connection_url'] = pylons.config['ckan.datastore.write_url']

    res_id = data_dict['resource_id']
    resources_sql = sqlalchemy.text(u'''SELECT 1 FROM "_table_metadata"
                                        WHERE name = :id AND alias_of IS NULL''')
    results = db._get_engine(data_dict).execute(resources_sql, id=res_id)
    res_exists = results.rowcount > 0

    if not res_exists:
        raise p.toolkit.ObjectNotFound(p.toolkit._(
            u'Resource "{0}" was not found.'.format(res_id)
        ))

    p.toolkit.check_access('datastore_upsert', context, data_dict)

    result = db.upsert(context, data_dict)
    result.pop('id', None)
    result.pop('connection_url')
    return result


def datastore_delete(context, data_dict):
    '''Deletes a table or a set of records from the DataStore.

    :param resource_id: resource id that the data will be deleted from. (optional)
    :type resource_id: string
    :param filters: filters to apply before deleting (eg {"name": "fred"}).
                   If missing delete whole table and all dependent views. (optional)
    :type filters: dictionary

    **Results:**

    :returns: Original filters sent.
    :rtype: dictionary

    '''
    schema = context.get('schema', dsschema.datastore_upsert_schema())
    filters = data_dict.pop('filters', None)
    data_dict, errors = _validate(data_dict, schema, context)
    if filters:
        data_dict['filters'] = filters
    if errors:
        raise p.toolkit.ValidationError(errors)

    data_dict['connection_url'] = pylons.config['ckan.datastore.write_url']

    res_id = data_dict['resource_id']
    resources_sql = sqlalchemy.text(u'''SELECT 1 FROM "_table_metadata"
                                        WHERE name = :id AND alias_of IS NULL''')
    results = db._get_engine(data_dict).execute(resources_sql, id=res_id)
    res_exists = results.rowcount > 0

    if not res_exists:
        raise p.toolkit.ObjectNotFound(p.toolkit._(
            u'Resource "{0}" was not found.'.format(res_id)
        ))

    p.toolkit.check_access('datastore_delete', context, data_dict)

    result = db.delete(context, data_dict)
    result.pop('id', None)
    result.pop('connection_url')
    return result


@logic.side_effect_free
def datastore_search(context, data_dict):
    '''Search a DataStore resource.

    The datastore_search action allows you to search data in a resource.
    DataStore resources that belong to private CKAN resource can only be
    read by you if you have access to the CKAN resource and send the appropriate
    authorization.

    :param resource_id: id or alias of the resource to be searched against
    :type resource_id: string
    :param filters: matching conditions to select, e.g {"key1": "a", "key2": "b"} (optional)
    :type filters: dictionary
    :param q: full text query (optional)
    :type q: string
    :param plain: treat as plain text query (optional, default: true)
    :type plain: bool
    :param language: language of the full text query (optional, default: english)
    :type language: string
    :param limit: maximum number of rows to return (optional, default: 100)
    :type limit: int
    :param offset: offset this number of rows (optional)
    :type offset: int
    :param fields: fields to return (optional, default: all fields in original order)
    :type fields: list or comma separated string
    :param sort: comma separated field names with ordering
                 e.g.: "fieldname1, fieldname2 desc"
    :type sort: string

    Setting the ``plain`` flag to false enables the entire PostgreSQL `full text search query language`_.

    A listing of all available resources can be found at the alias ``_table_metadata``.

    .. _full text search query language: http://www.postgresql.org/docs/9.1/static/datatype-textsearch.html#DATATYPE-TSQUERY

    If you need to download the full resource, read :ref:`dump`.

    **Results:**

    The result of this action is a dictionary with the following keys:

    :rtype: A dictionary with the following keys
    :param fields: fields/columns and their extra metadata
    :type fields: list of dictionaries
    :param offset: query offset value
    :type offset: int
    :param limit: query limit value
    :type limit: int
    :param filters: query filters
    :type filters: list of dictionaries
    :param total: number of total matching records
    :type total: int
    :param records: list of matching results
    :type records: list of dictionaries

    '''
    schema = context.get('schema', dsschema.datastore_search_schema())
    data_dict, errors = _validate(data_dict, schema, context)
    if errors:
        raise p.toolkit.ValidationError(errors)

    res_id = data_dict['resource_id']
    data_dict['connection_url'] = pylons.config.get(
        'ckan.datastore.read_url',
        pylons.config['ckan.datastore.write_url'])

    resources_sql = sqlalchemy.text(u'''SELECT alias_of FROM "_table_metadata"
                                        WHERE name = :id''')
    results = db._get_engine(data_dict).execute(resources_sql, id=res_id)

    # Resource only has to exist in the datastore (because it could be an alias)
    if not results.rowcount > 0:
        raise p.toolkit.ObjectNotFound(p.toolkit._(
            'Resource "{0}" was not found.'.format(res_id)
        ))

    if not data_dict['resource_id'] in WHITELISTED_RESOURCES:
        # Replace potential alias with real id to simplify access checks
        resource_id = results.fetchone()[0]
        if resource_id:
            data_dict['resource_id'] = resource_id

        p.toolkit.check_access('datastore_search', context, data_dict)

    result = db.search(context, data_dict)
    result.pop('id', None)
    result.pop('connection_url')
    return result


@logic.side_effect_free
def datastore_search_sql(context, data_dict):
    '''Execute SQL queries on the DataStore.

    The datastore_search_sql action allows a user to search data in a resource
    or connect multiple resources with join expressions. The underlying SQL
    engine is the
    `PostgreSQL engine <http://www.postgresql.org/docs/9.1/interactive/sql/.html>`_.
    There is an enforced timeout on SQL queries to avoid an unintended DOS.
    DataStore resource that belong to a private CKAN resource cannot be searched with
    this action. Use :meth:`~ckanext.datastore.logic.action.datastore_search` instead.

    .. note:: This action is only available when using PostgreSQL 9.X and using a read-only user on the database.
        It is not available in :ref:`legacy mode<legacy_mode>`.

    :param sql: a single SQL select statement
    :type sql: string

    **Results:**

    The result of this action is a dictionary with the following keys:

    :rtype: A dictionary with the following keys
    :param fields: fields/columns and their extra metadata
    :type fields: list of dictionaries
    :param records: list of matching results
    :type records: list of dictionaries

    '''
    sql = _get_or_bust(data_dict, 'sql')

    if not db._is_single_statement(sql):
        raise p.toolkit.ValidationError({
            'query': ['Query is not a single statement or contains semicolons.'],
            'hint': [('If you want to use semicolons, use character encoding'
                     '(; equals chr(59)) and string concatenation (||). ')]
        })

    p.toolkit.check_access('datastore_search', context, data_dict)

    data_dict['connection_url'] = pylons.config['ckan.datastore.read_url']

    result = db.search_sql(context, data_dict)
    result.pop('id', None)
    result.pop('connection_url')
    return result


def datastore_make_private(context, data_dict):
    ''' Deny access to the DataStore table through
    :meth:`~ckanext.datastore.logic.action.datastore_search_sql`.

    This action is called automatically when a CKAN dataset becomes
    private or a new DataStore table is created for a CKAN resource
    that belongs to a private dataset.

    :param resource_id: if of resource that should become private
    :type resource_id: string
    '''
    if 'id' in data_dict:
        data_dict['resource_id'] = data_dict['id']
    res_id = _get_or_bust(data_dict, 'resource_id')

    data_dict['connection_url'] = pylons.config['ckan.datastore.write_url']

    if not _resource_exists(context, data_dict):
        raise p.toolkit.ObjectNotFound(p.toolkit._(
            u'Resource "{0}" was not found.'.format(res_id)
        ))

    p.toolkit.check_access('datastore_change_permissions', context, data_dict)

    db.make_private(context, data_dict)


def datastore_make_public(context, data_dict):
    ''' Allow access to the DataStore table through
    :meth:`~ckanext.datastore.logic.action.datastore_search_sql`.

    This action is called automatically when a CKAN dataset becomes
    public.

    :param resource_id: if of resource that should become public
    :type resource_id: string
    '''
    if 'id' in data_dict:
        data_dict['resource_id'] = data_dict['id']
    res_id = _get_or_bust(data_dict, 'resource_id')

    data_dict['connection_url'] = pylons.config['ckan.datastore.write_url']

    if not _resource_exists(context, data_dict):
        raise p.toolkit.ObjectNotFound(p.toolkit._(
            u'Resource "{0}" was not found.'.format(res_id)
        ))

    data_dict['connection_url'] = pylons.config.get('ckan.datastore.write_url')
    db.make_public(context, data_dict)


def datapusher_submit(context, data_dict):
    ''' Submit a job to the datapusher. The datapusher is a service that
    imports tabular data into the datastore.

    :param resource_id: The resource id of the resource that the data
        should be imported in. The resource's URL will be used to get the data.
    :type resource_id: string
    :param set_url_to_dump: If set to true, the URL of the resource will be set
        to the :ref:`datastore dump <dump>` URL after the data has been imported.
    :type set_url_to_dump: boolean
    '''
    pass


def _resource_exists(context, data_dict):
    # Returns true if the resource exists in CKAN and in the datastore
    model = _get_or_bust(context, 'model')
    res_id = _get_or_bust(data_dict, 'resource_id')
    if not model.Resource.get(res_id):
        return False

    resources_sql = sqlalchemy.text(u'''SELECT 1 FROM "_table_metadata"
                                        WHERE name = :id AND alias_of IS NULL''')
    results = db._get_engine(data_dict).execute(resources_sql, id=res_id)
    return results.rowcount > 0<|MERGE_RESOLUTION|>--- conflicted
+++ resolved
@@ -33,14 +33,10 @@
 
     :param resource_id: resource id that the data is going to be stored against.
     :type resource_id: string
-<<<<<<< HEAD
     :param package_id: package in which a new resource will be crated.
     use instead of ``resource_id``.
     :type package_id: string
-    :param aliases: names for read only aliases of the resource.
-=======
     :param aliases: names for read only aliases of the resource. (optional)
->>>>>>> ba9f6058
     :type aliases: list or comma separated string
     :param fields: fields/columns and their extra metadata. (optional)
     :type fields: list of dictionaries
