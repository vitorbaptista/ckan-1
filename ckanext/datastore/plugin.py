--- conflicted
+++ resolved
@@ -71,20 +71,15 @@
 
             self._create_alias_table()
 
-<<<<<<< HEAD
         # update the resource_show action to have datastore_active property
         if self.resource_show_action is None:
             resource_show = p.toolkit.get_action('resource_show')
 
             @logic.side_effect_free
             def new_resource_show(context, data_dict):
-                engine = db._get_engine(
-                    context,
-                    {'connection_url': self.read_url}
-                )
                 new_data_dict = resource_show(context, data_dict)
                 try:
-                    connection = engine.connect()
+                    connection = read_engine.connect()
                     result = connection.execute(
                         'SELECT 1 FROM "_table_metadata" WHERE name = %s AND alias_of IS NULL',
                         new_data_dict['id']
@@ -96,38 +91,8 @@
                 finally:
                     connection.close()
                 return new_data_dict
+
             self.resource_show_action = new_resource_show
-=======
-        ## Do light wrapping around action function to add datastore_active
-        ## to resource dict.  Not using IAction extension as this prevents
-        ## other plugins from having a custom resource_show.
-
-        # Make sure actions are cached
-        resource_show = p.toolkit.get_action('resource_show')
-
-        @logic.side_effect_free
-        def new_resource_show(context, data_dict):
-            new_data_dict = resource_show(context, data_dict)
-            try:
-                connection = read_engine.connect()
-                result = connection.execute(
-                    'SELECT 1 FROM "_table_metadata" WHERE name = %s AND alias_of IS NULL',
-                    new_data_dict['id']
-                ).fetchone()
-                if result:
-                    new_data_dict['datastore_active'] = True
-                else:
-                    new_data_dict['datastore_active'] = False
-            finally:
-                connection.close()
-            return new_data_dict
-
-        ## Make sure do not run many times if configure is called repeatedly
-        ## as in tests.
-        if not hasattr(resource_show, '_datastore_wrapped'):
-            new_resource_show._datastore_wrapped = True
-            logic._actions['resource_show'] = new_resource_show
->>>>>>> 0e96f74e
 
     def notify(self, entity, operation):
         if not isinstance(entity, model.Package) or self.legacy_mode:
