--- conflicted
+++ resolved
@@ -356,7 +356,6 @@
 
     def datastore_search(self, context, data_dict, fields_types, query_dict):
         fields = data_dict.get('fields')
-        column_names = fields_types.keys()
 
         if fields:
             field_ids = datastore_helpers.get_list(fields)
@@ -417,11 +416,7 @@
         return clauses
 
     def _is_array_type(self, field_type):
-<<<<<<< HEAD
         return field_type.startswith('_')
-=======
-                return field_type.startswith('_')
->>>>>>> d2a6c4b5
 
     def _sort(self, data_dict, fields_types):
         sort = data_dict.get('sort')
