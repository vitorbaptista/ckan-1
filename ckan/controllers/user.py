import logging
from urllib import quote

from pylons import session, c, g, request, config
from pylons.i18n import _
import genshi

import ckan.lib.i18n as i18n
import ckan.lib.base as base
import ckan.misc as misc
import ckan.model as model
import ckan.lib.helpers as h
import ckan.new_authz as new_authz
import ckan.logic as logic
import ckan.logic.schema as schema
import ckan.lib.captcha as captcha
import ckan.lib.mailer as mailer
import ckan.lib.navl.dictization_functions as dictization_functions

log = logging.getLogger(__name__)


abort = base.abort
render = base.render
validate = base.validate

check_access = logic.check_access
get_action = logic.get_action
NotFound = logic.NotFound
NotAuthorized = logic.NotAuthorized
ValidationError = logic.ValidationError

DataError = dictization_functions.DataError
unflatten = dictization_functions.unflatten


class UserController(base.BaseController):

    def __before__(self, action, **env):
        base.BaseController.__before__(self, action, **env)
        try:
            context = {'model': model, 'user': c.user or c.author}
            check_access('site_read', context)
        except NotAuthorized:
            if c.action not in ('login', 'request_reset', 'perform_reset',):
                abort(401, _('Not authorized to see this page'))

    ## hooks for subclasses
    new_user_form = 'user/new_user_form.html'
    edit_user_form = 'user/edit_user_form.html'

    def _new_form_to_db_schema(self):
        return schema.user_new_form_schema()

    def _db_to_new_form_schema(self):
        '''This is an interface to manipulate data from the database
        into a format suitable for the form (optional)'''

    def _edit_form_to_db_schema(self):
        return schema.user_edit_form_schema()

    def _db_to_edit_form_schema(self):
        '''This is an interface to manipulate data from the database
        into a format suitable for the form (optional)'''

    def _setup_template_variables(self, context, data_dict):
        c.is_sysadmin = new_authz.is_sysadmin(c.user)
        try:
            user_dict = get_action('user_show')(context, data_dict)
        except NotFound:
            h.redirect_to(controller='user', action='login', id=None)
        except NotAuthorized:
            abort(401, _('Not authorized to see this page'))
        c.user_dict = user_dict
        c.is_myself = user_dict['name'] == c.user
        c.about_formatted = self._format_about(user_dict['about'])

    ## end hooks

    def _get_repoze_handler(self, handler_name):
        '''Returns the URL that repoze.who will respond to and perform a
        login or logout.'''
        return getattr(request.environ['repoze.who.plugins']['friendlyform'],
                       handler_name)

    def index(self):
        LIMIT = 20

        page = int(request.params.get('page', 1))
        c.q = request.params.get('q', '')
        c.order_by = request.params.get('order_by', 'name')

        context = {'return_query': True}

        data_dict = {'q': c.q,
                     'order_by': c.order_by}
        try:
            check_access('user_list', context, data_dict)
        except NotAuthorized:
            abort(401, _('Not authorized to see this page'))

        users_list = get_action('user_list')(context, data_dict)

        c.page = h.Page(
            collection=users_list,
            page=page,
            url=h.pager_url,
            item_count=users_list.count(),
            items_per_page=LIMIT
        )
        return render('user/list.html')

    def read(self, id=None):
        context = {'model': model, 'session': model.Session,
                   'user': c.user or c.author, 'for_view': True}
        data_dict = {'id': id,
                     'user_obj': c.userobj}
        try:
            check_access('user_show', context, data_dict)
        except NotAuthorized:
            abort(401, _('Not authorized to see this page'))

        context['with_related'] = True

        self._setup_template_variables(context, data_dict)

        # The legacy templates have the user's activity stream on the user
        # profile page, new templates do not.
        if h.asbool(config.get('ckan.legacy_templates', False)):
            c.user_activity_stream = get_action('user_activity_list_html')(
                context, {'id': c.user_dict['id']})

        return render('user/read.html')

    def me(self, locale=None):
        if not c.user:
            h.redirect_to(locale=locale, controller='user', action='login',
<<<<<<< HEAD
                    id=None)
        if c.unauthorized_userobj:
            user_ref = c.unauthorized_userobj.get_reference_preferred_for_uri()
        else:
            user_ref = c.userobj.get_reference_preferred_for_uri()
=======
                          id=None)
        user_ref = c.userobj.get_reference_preferred_for_uri()
>>>>>>> f0925f64
        h.redirect_to(locale=locale, controller='user', action='dashboard',
                      id=user_ref)

    def register(self, data=None, errors=None, error_summary=None):
        return self.new(data, errors, error_summary)

    def new(self, data=None, errors=None, error_summary=None):
        '''GET to display a form for registering a new user.
           or POST the form data to actually do the user registration.
        '''
        context = {'model': model, 'session': model.Session,
                   'user': c.user or c.author,
                   'schema': self._new_form_to_db_schema(),
                   'save': 'save' in request.params}

        try:
            check_access('user_create', context)
        except NotAuthorized:
            abort(401, _('Unauthorized to create a user'))

        if context['save'] and not data:
            return self._save_new(context)

        if c.user and not data:
            # #1799 Don't offer the registration form if already logged in
            return render('user/logout_first.html')

        data = data or {}
        errors = errors or {}
        error_summary = error_summary or {}
        vars = {'data': data, 'errors': errors, 'error_summary': error_summary}

        c.is_sysadmin = new_authz.is_sysadmin(c.user)
        c.form = render(self.new_user_form, extra_vars=vars)
        return render('user/new.html')

    def _save_new(self, context):
        try:
            data_dict = logic.clean_dict(unflatten(
                logic.tuplize_dict(logic.parse_params(request.params))))
            context['message'] = data_dict.get('log_message', '')
            captcha.check_recaptcha(request)
            user = get_action('user_create')(context, data_dict)
        except NotAuthorized:
            abort(401, _('Unauthorized to create user %s') % '')
        except NotFound, e:
            abort(404, _('User not found'))
        except DataError:
            abort(400, _(u'Integrity Error'))
        except captcha.CaptchaError:
            error_msg = _(u'Bad Captcha. Please try again.')
            h.flash_error(error_msg)
            return self.new(data_dict)
        except ValidationError, e:
            errors = e.error_dict
            error_summary = e.error_summary
            return self.new(data_dict, errors, error_summary)
        if not c.user:
            # Redirect to a URL picked up by repoze.who which performs the
            # login
            login_url = self._get_repoze_handler('login_handler_path')
            h.redirect_to('%s?login=%s&password=%s' % (
                login_url,
                str(data_dict['name']),
                quote(data_dict['password1'].encode('utf-8'))))
        else:
            # #1799 User has managed to register whilst logged in - warn user
            # they are not re-logged in as new user.
            h.flash_success(_('User "%s" is now registered but you are still '
                            'logged in as "%s" from before') %
                            (data_dict['name'], c.user))
            return render('user/logout_first.html')

    def edit(self, id=None, data=None, errors=None, error_summary=None):
        context = {'save': 'save' in request.params,
                   'schema': self._edit_form_to_db_schema(),
                   }
        if id is None:
            if c.userobj:
                id = c.userobj.id
            elif c.unauthorized_userobj:
                id = c.unauthorized_userobj.id
            else:
                abort(400, _('No user specified'))
        data_dict = {'id': id}

        if (context['save']) and not data:
            return self._save_edit(id, context)

        try:
            old_data = get_action('user_show')(context, data_dict)

            schema = self._db_to_edit_form_schema()
            if schema:
                old_data, errors = validate(old_data, schema)

            c.display_name = old_data.get('display_name')
            c.user_name = old_data.get('name')

            data = data or old_data

        except NotAuthorized:
            abort(401, _('Unauthorized to edit user %s') % '')
        except NotFound, e:
            abort(404, _('User not found'))

        user_obj = context.get('user_obj')

        if not (new_authz.is_sysadmin(c.user)
                or c.user == user_obj.name):
            abort(401, _('User %s not authorized to edit %s') %
                  (str(c.user), id))

        errors = errors or {}
        vars = {'data': data, 'errors': errors, 'error_summary': error_summary}

        self._setup_template_variables({'model': model,
                                        'session': model.Session,
                                        'user': c.user or c.author},
                                       data_dict)

        c.is_myself = True
        c.show_email_notifications = h.asbool(
            config.get('ckan.activity_streams_email_notifications'))
        c.form = render(self.edit_user_form, extra_vars=vars)

        return render('user/edit.html')

    def _save_edit(self, id, context):
        try:
            data_dict = logic.clean_dict(unflatten(
                logic.tuplize_dict(logic.parse_params(request.params))))
            context['message'] = data_dict.get('log_message', '')
            data_dict['id'] = id

            # MOAN: Do I really have to do this here?
            if 'activity_streams_email_notifications' not in data_dict:
                data_dict['activity_streams_email_notifications'] = False

            user = get_action('user_update')(context, data_dict)
            h.flash_success(_('Profile updated'))
            h.redirect_to(controller='user', action='read', id=user['name'])
        except NotAuthorized:
            abort(401, _('Unauthorized to edit user %s') % id)
        except NotFound, e:
            abort(404, _('User not found'))
        except DataError:
            abort(400, _(u'Integrity Error'))
        except ValidationError, e:
            errors = e.error_dict
            error_summary = e.error_summary
            return self.edit(id, data_dict, errors, error_summary)

    def login(self, error=None):
        lang = session.pop('lang', None)
        if lang:
            session.save()
            return h.redirect_to(locale=str(lang), controller='user',
                                 action='login')
        if 'error' in request.params:
            h.flash_error(request.params['error'])

        if request.environ['SCRIPT_NAME'] and g.openid_enabled:
            # #1662 restriction
            log.warn('Cannot mount CKAN at a URL and login with OpenID.')
            g.openid_enabled = False

        if not c.user:
            came_from = request.params.get('came_from', '')
            c.login_handler = h.url_for(
                self._get_repoze_handler('login_handler_path'),
                came_from=came_from)
            if error:
                vars = {'error_summary': {'': error}}
            else:
                vars = {}
            return render('user/login.html', extra_vars=vars)
        else:
            # if the user is unauthorized display appropriate page
            if c.unauthorized_userobj:
                return render('user/unauthorized.html')
            return render('user/logout_first.html')

    def logged_in(self):
        # we need to set the language via a redirect
        lang = session.pop('lang', None)
        session.save()
        came_from = request.params.get('came_from', '')

        # we need to set the language explicitly here or the flash
        # messages will not be translated.
        i18n.set_lang(lang)

        if c.user:
            context = None
            data_dict = {'id': c.user}

            user_dict = get_action('user_show')(context, data_dict)

            h.flash_success(_("%s is now logged in") %
                            user_dict['display_name'])
            if came_from:
                return h.redirect_to(str(came_from))
            return self.me()
        else:
            err = _('Login failed. Bad username or password.')
            if g.openid_enabled:
                err += _(' (Or if using OpenID, it hasn\'t been associated '
                         'with a user account.)')
            if h.asbool(config.get('ckan.legacy_templates', 'false')):
                h.flash_error(err)
                h.redirect_to(locale=lang, controller='user',
                              action='login', came_from=came_from)
            else:
                return self.login(error=err)

    def logout(self):
        # save our language in the session so we don't lose it
        session['lang'] = request.environ.get('CKAN_LANG')
        session.save()
        h.redirect_to(self._get_repoze_handler('logout_handler_path'))

    def set_lang(self, lang):
        # this allows us to set the lang in session.  Used for logging
        # in/out to prevent being lost when repoze.who redirects things
        session['lang'] = str(lang)
        session.save()

    def logged_out(self):
        # we need to get our language info back and the show the correct page
        lang = session.get('lang')
        c.user = None
        session.delete()
        h.redirect_to(locale=lang, controller='user', action='logged_out_page')

    def logged_out_page(self):
        return render('user/logout.html')

    def request_reset(self):
        if request.method == 'POST':
            id = request.params.get('user')

            context = {'model': model,
                       'user': c.user}

            data_dict = {'id': id}
            user_obj = None
            try:
                user_dict = get_action('user_show')(context, data_dict)
                user_obj = context['user_obj']
            except NotFound:
                # Try searching the user
                del data_dict['id']
                data_dict['q'] = id

                if id and len(id) > 2:
                    user_list = get_action('user_list')(context, data_dict)
                    if len(user_list) == 1:
                        # This is ugly, but we need the user object for the
                        # mailer,
                        # and user_list does not return them
                        del data_dict['q']
                        data_dict['id'] = user_list[0]['id']
                        user_dict = get_action('user_show')(context, data_dict)
                        user_obj = context['user_obj']
                    elif len(user_list) > 1:
                        h.flash_error(_('"%s" matched several users') % (id))
                    else:
                        h.flash_error(_('No such user: %s') % id)
                else:
                    h.flash_error(_('No such user: %s') % id)

            if user_obj:
                try:
                    mailer.send_reset_link(user_obj)
                    h.flash_success(_('Please check your inbox for '
                                    'a reset code.'))
                    h.redirect_to('/')
                except mailer.MailerException, e:
                    h.flash_error(_('Could not send reset link: %s') %
                                  unicode(e))
        return render('user/request_reset.html')

    def perform_reset(self, id):
        context = {'model': model, 'session': model.Session,
                   'user': c.user,
                   'keep_sensitive_data': True}

        data_dict = {'id': id}

        try:
            user_dict = get_action('user_show')(context, data_dict)

            # Be a little paranoid, and get rid of sensitive data that's
            # not needed.
            user_dict.pop('apikey', None)
            user_dict.pop('reset_key', None)
            user_obj = context['user_obj']
        except NotFound, e:
            abort(404, _('User not found'))

        c.reset_key = request.params.get('key')
        if not mailer.verify_reset_link(user_obj, c.reset_key):
            h.flash_error(_('Invalid reset key. Please try again.'))
            abort(403)

        if request.method == 'POST':
            try:
                context['reset_password'] = True
                new_password = self._get_form_password()
                user_dict['password'] = new_password
                user_dict['reset_key'] = c.reset_key
                user = get_action('user_update')(context, user_dict)

                h.flash_success(_("Your password has been reset."))
                h.redirect_to('/')
            except NotAuthorized:
                h.flash_error(_('Unauthorized to edit user %s') % id)
            except NotFound, e:
                h.flash_error(_('User not found'))
            except DataError:
                h.flash_error(_(u'Integrity Error'))
            except ValidationError, e:
                h.flash_error(u'%r' % e.error_dict)
            except ValueError, ve:
                h.flash_error(unicode(ve))

        c.user_dict = user_dict
        return render('user/perform_reset.html')

    def _get_form_password(self):
        password1 = request.params.getone('password1')
        password2 = request.params.getone('password2')
        if (password1 is not None and password1 != ''):
            if not len(password1) >= 4:
                raise ValueError(_('Your password must be 4 '
                                 'characters or longer.'))
            elif not password1 == password2:
                raise ValueError(_('The passwords you entered'
                                 ' do not match.'))
            return password1

    def followers(self, id=None):
        context = {'for_view': True}
        data_dict = {'id': id, 'user_obj': c.userobj}
        self._setup_template_variables(context, data_dict)
        f = get_action('user_follower_list')
        try:
            c.followers = f(context, {'id': c.user_dict['id']})
        except NotAuthorized:
            abort(401, _('Unauthorized to view followers %s') % '')
        return render('user/followers.html')

    def activity(self, id, offset=0):
        '''Render this user's public activity stream page.'''

        context = {'model': model, 'session': model.Session,
                   'user': c.user or c.author, 'for_view': True}
        data_dict = {'id': id, 'user_obj': c.userobj}
        try:
            check_access('user_show', context, data_dict)
        except NotAuthorized:
            abort(401, _('Not authorized to see this page'))

        self._setup_template_variables(context, data_dict)

        c.user_activity_stream = get_action('user_activity_list_html')(
            context, {'id': c.user_dict['id'], 'offset': offset})

        return render('user/activity_stream.html')

<<<<<<< HEAD
    def authorize(self):
        '''Render this user's public activity stream page.'''

        context = {'model': model, 'session': model.Session,
                   'user': c.user or c.author}
        data_dict = {'id': c.user, 'user_obj': c.userobj}
        try:
            check_access('user_authorize_list', context, data_dict)
        except NotAuthorized:
            abort(401, _('Not authorized to see this page'))
        c.user_list = get_action('user_authorize_list')(context, {})

        self._setup_template_variables(context, data_dict)

        return render('user/list_authorizations.html')
=======
    def _get_dashboard_context(self, filter_type=None, filter_id=None,
            q=None):
        '''Return a dict needed by the dashboard view to determine context.'''

        def display_name(followee):
            '''Return a display name for a user, group or dataset dict.'''
            display_name = followee.get('display_name')
            fullname = followee.get('fullname')
            title = followee.get('title')
            name = followee.get('name')
            return display_name or fullname or title or name

        if (filter_type and filter_id):
            context = {'model': model, 'session': model.Session,
                   'user': c.user or c.author, 'for_view': True}
            data_dict = {'id': filter_id}
            followee = None

            action_functions = {
                'dataset': 'package_show',
                'user': 'user_show',
                'group': 'group_show'
                }
            action_function = logic.get_action(action_functions.get(filter_type))
            # Is this a valid type?
            if action_function is None:
                raise abort(404, _('Follow item not found'))
            try:
                followee = action_function(context, data_dict)
            except NotFound:
                abort(404, _('{0} not found').format(filter_type))
            except NotAuthorized:
                abort(401, _('Unauthorized to read {0} {1}').format(
                    filter_type, id))

            if followee is not None:
                return {
                    'filter_type': filter_type,
                    'q': q,
                    'context': display_name(followee),
                    'selected_id': followee.get('id'),
                    'dict': followee,
                }

        return {
            'filter_type': filter_type,
            'q': q,
            'context': _('Everything'),
            'selected_id': False,
            'dict': None,
        }
>>>>>>> f0925f64

    def dashboard(self, id=None, offset=0):
        context = {'model': model, 'session': model.Session,
                   'user': c.user or c.author, 'for_view': True}
        data_dict = {'id': id or c.user, 'user_obj': c.userobj}
        self._setup_template_variables(context, data_dict)

        q = request.params.get('q', u'')
        filter_type = request.params.get('type', u'')
        filter_id = request.params.get('name', u'')

        c.followee_list = get_action('followee_list')(
            context, {'id': c.userobj.id, 'q': q})
        c.dashboard_activity_stream_context = self._get_dashboard_context(
            filter_type, filter_id, q)
        c.dashboard_activity_stream = h.dashboard_activity_stream(
            id, filter_type, filter_id, offset)

        # Mark the user's new activities as old whenever they view their
        # dashboard page.
        get_action('dashboard_mark_activities_old')(context, {})

        return render('user/dashboard.html')

    def follow(self, id):
        '''Start following this user.'''
        context = {'model': model,
                   'session': model.Session,
                   'user': c.user or c.author}
        data_dict = {'id': id}
        try:
            get_action('follow_user')(context, data_dict)
            user_dict = get_action('user_show')(context, data_dict)
            h.flash_success(_("You are now following {0}").format(
                user_dict['display_name']))
        except ValidationError as e:
            error_message = (e.extra_msg or e.message or e.error_summary
                             or e.error_dict)
            h.flash_error(error_message)
        except NotAuthorized as e:
            h.flash_error(e.extra_msg)
        h.redirect_to(controller='user', action='read', id=id)

    def unfollow(self, id):
        '''Stop following this user.'''
        context = {'model': model,
                   'session': model.Session,
                   'user': c.user or c.author}
        data_dict = {'id': id}
        try:
            get_action('unfollow_user')(context, data_dict)
            user_dict = get_action('user_show')(context, data_dict)
            h.flash_success(_("You are no longer following {0}").format(
                user_dict['display_name']))
        except (NotFound, NotAuthorized) as e:
            error_message = e.extra_msg or e.message
            h.flash_error(error_message)
        except ValidationError as e:
            error_message = (e.error_summary or e.message or e.extra_msg
                             or e.error_dict)
            h.flash_error(error_message)
        h.redirect_to(controller='user', action='read', id=id)

    def _format_about(self, about):
        about_formatted = misc.MarkdownFormat().to_html(about)
        try:
            html = genshi.HTML(about_formatted)
        except genshi.ParseError, e:
            log.error('Could not print "about" field Field: %r Error: %r',
                      about, e)
            html = _('Error: Could not parse About text')
        return html<|MERGE_RESOLUTION|>--- conflicted
+++ resolved
@@ -135,16 +135,11 @@
     def me(self, locale=None):
         if not c.user:
             h.redirect_to(locale=locale, controller='user', action='login',
-<<<<<<< HEAD
-                    id=None)
+                          id=None)
         if c.unauthorized_userobj:
             user_ref = c.unauthorized_userobj.get_reference_preferred_for_uri()
         else:
             user_ref = c.userobj.get_reference_preferred_for_uri()
-=======
-                          id=None)
-        user_ref = c.userobj.get_reference_preferred_for_uri()
->>>>>>> f0925f64
         h.redirect_to(locale=locale, controller='user', action='dashboard',
                       id=user_ref)
 
@@ -516,7 +511,6 @@
 
         return render('user/activity_stream.html')
 
-<<<<<<< HEAD
     def authorize(self):
         '''Render this user's public activity stream page.'''
 
@@ -532,7 +526,7 @@
         self._setup_template_variables(context, data_dict)
 
         return render('user/list_authorizations.html')
-=======
+
     def _get_dashboard_context(self, filter_type=None, filter_id=None,
             q=None):
         '''Return a dict needed by the dashboard view to determine context.'''
@@ -584,7 +578,6 @@
             'selected_id': False,
             'dict': None,
         }
->>>>>>> f0925f64
 
     def dashboard(self, id=None, offset=0):
         context = {'model': model, 'session': model.Session,
