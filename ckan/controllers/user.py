--- conflicted
+++ resolved
@@ -501,7 +501,6 @@
 
         return render('user/activity_stream.html')
 
-<<<<<<< HEAD
     def authorize(self):
         '''Render this user's public activity stream page.'''
 
@@ -518,16 +517,10 @@
 
         return render('user/list_authorizations.html')
 
-    def dashboard(self, id=None):
+    def dashboard(self, id=None, offset=0):
         context = {'model': model, 'session': model.Session,
                    'user': c.user or c.author, 'for_view': True}
         data_dict = {'id': id or c.user, 'user_obj': c.userobj}
-=======
-    def dashboard(self, id=None, offset=0):
-        context = {'model': model, 'session': model.Session,
-                   'user': c.user or c.author, 'for_view': True}
-        data_dict = {'id': id, 'user_obj': c.userobj, 'offset': offset}
->>>>>>> a7c59347
         self._setup_template_variables(context, data_dict)
 
         c.dashboard_activity_stream = h.dashboard_activity_stream(id, offset)
