--- conflicted
+++ resolved
@@ -42,140 +42,6 @@
     ("text", "x-graphviz", ["dot"]),
     ]
 
-<<<<<<< HEAD
-=======
-##############  Methods and variables related to the pluggable  ##############
-##############       behaviour of the package controller        ############## 
-
-# Mapping from package-type strings to IDatasetForm instances
-_controller_behaviour_for = dict()
-
-# The fallback behaviour
-_default_controller_behaviour = None
-
-def register_pluggable_behaviour(map):
-    """
-    Register the various IDatasetForm instances.
-
-    This method will setup the mappings between package types and the registered
-    IDatasetForm instances.  If it's called more than once an
-    exception will be raised.
-    """
-    global _default_controller_behaviour
-    
-    # This function should have not effect if called more than once.
-    # This should not occur in normal deployment, but it may happen when
-    # running unit tests.
-    if _default_controller_behaviour is not None:
-        return
-
-    # Create the mappings and register the fallback behaviour if one is found.
-    for plugin in PluginImplementations(IDatasetForm):
-        if plugin.is_fallback():
-            if _default_controller_behaviour is not None:
-                raise ValueError, "More than one fallback "\
-                                  "IDatasetForm has been registered"
-            _default_controller_behaviour = plugin
-
-        for package_type in plugin.package_types():
-            # Create a connection between the newly named type and the package controller
-            map.connect('/%s/new' % (package_type,), controller='package', action='new')    
-            map.connect('%s_read' % (package_type,), '/%s/{id}' %  (package_type,), controller='package', action='read')                        
-            map.connect('%s_action' % (package_type,),
-                        '/%s/{action}/{id}' % (package_type,), controller='package',
-                requirements=dict(action='|'.join(['edit', 'authz', 'history' ]))
-            )            
-                    
-            if package_type in _controller_behaviour_for:
-                raise ValueError, "An existing IDatasetForm is "\
-                                  "already associated with the package type "\
-                                  "'%s'" % package_type
-            _controller_behaviour_for[package_type] = plugin
-
-    # Setup the fallback behaviour if one hasn't been defined.
-    if _default_controller_behaviour is None:
-        _default_controller_behaviour = DefaultDatasetForm()
-
-def _lookup_plugin(package_type):
-    """
-    Returns the plugin controller associoated with the given package type.
-
-    If the package type is None or cannot be found in the mapping, then the
-    fallback behaviour is used.
-    """
-    if package_type is None:
-        return _default_controller_behaviour
-    return _controller_behaviour_for.get(package_type,
-                                         _default_controller_behaviour)
-
-class DefaultDatasetForm(object):
-    """
-    Provides a default implementation of the pluggable package controller behaviour.
-
-    This class has 2 purposes:
-
-     - it provides a base class for IDatasetForm implementations
-       to use if only a subset of the 5 method hooks need to be customised.
-
-     - it provides the fallback behaviour if no plugin is setup to provide
-       the fallback behaviour.
-
-    Note - this isn't a plugin implementation.  This is deliberate, as
-           we don't want this being registered.
-    """
-
-    def package_form(self):
-        return 'package/new_package_form.html'
-
-    def form_to_db_schema(self):
-        return package_form_schema()
-
-    def db_to_form_schema(self):
-        '''This is an interface to manipulate data from the database
-        into a format suitable for the form (optional)'''
-
-    def check_data_dict(self, data_dict):
-        '''Check if the return data is correct, mostly for checking out if
-        spammers are submitting only part of the form'''
-
-        # Resources might not exist yet (eg. Add Dataset)
-        surplus_keys_schema = ['__extras', '__junk', 'state', 'groups',
-                               'extras_validation', 'save', 'return_to',
-                               'resources', 'type']
-
-        schema_keys = package_form_schema().keys()
-        keys_in_schema = set(schema_keys) - set(surplus_keys_schema)
-
-        missing_keys = keys_in_schema - set(data_dict.keys())
-
-        if missing_keys:
-            #print data_dict
-            #print missing_keys
-            log.info('incorrect form fields posted, missing %s' % missing_keys )
-            raise DataError(data_dict)
-
-    def setup_template_variables(self, context, data_dict):
-        c.groups_authz = get_action('group_list_authz')(context, data_dict)
-        data_dict.update({'available_only':True})
-        c.groups_available = get_action('group_list_authz')(context, data_dict)
-        c.licences = [('', '')] + model.Package.get_license_options()
-        c.is_sysadmin = Authorizer().is_sysadmin(c.user)
-
-        ## This is messy as auths take domain object not data_dict
-        context_pkg = context.get('package',None)
-        pkg = context_pkg or c.pkg
-        if pkg:
-            try:
-                if not context_pkg:
-                    context['package'] = pkg
-                check_access('package_change_state',context)
-                c.auth_for_change_state = True
-            except NotAuthorized:
-                c.auth_for_change_state = False
-
-##############      End of pluggable package behaviour stuff    ############## 
-
->>>>>>> 0efe8a7a
 class PackageController(BaseController):
 
     def _package_form(self, package_type=None):    
@@ -586,8 +452,6 @@
 
         aborts if an exception is raised.
         """
-        global _controller_behaviour_for
-
         context = {'model': model, 'session': model.Session,
                    'user': c.user or c.author}
         try:
