--- conflicted
+++ resolved
@@ -966,12 +966,7 @@
             data_dict['state'] = 'none'
             return self.new(data_dict, errors, error_summary)
 
-<<<<<<< HEAD
-    def _save_edit(self, name_or_id, context):
-=======
     def _save_edit(self, name_or_id, context, package_type=None):
-        from ckan.lib.search import SearchIndexError
->>>>>>> f0925f64
         log.debug('Package save request name: %s POST: %r',
                   name_or_id, request.POST)
         try:
