import logging
from urllib import urlencode
import datetime
import os
import mimetypes
import cgi

from pylons import config
from genshi.template import MarkupTemplate
from genshi.template.text import NewTextTemplate
from paste.deploy.converters import asbool
import paste.fileapp

import ckan.logic as logic
import ckan.lib.base as base
import ckan.lib.maintain as maintain
import ckan.lib.package_saver as package_saver
import ckan.lib.i18n as i18n
import ckan.lib.navl.dictization_functions as dict_fns
import ckan.lib.accept as accept
import ckan.lib.helpers as h
import ckan.model as model
import ckan.lib.datapreview as datapreview
import ckan.lib.plugins
import ckan.lib.uploader as uploader
import ckan.plugins as p
import ckan.lib.render

from ckan.common import OrderedDict, _, json, request, c, g, response
from home import CACHE_PARAMETERS

log = logging.getLogger(__name__)

render = base.render
abort = base.abort
redirect = base.redirect

NotFound = logic.NotFound
NotAuthorized = logic.NotAuthorized
ValidationError = logic.ValidationError
check_access = logic.check_access
get_action = logic.get_action
tuplize_dict = logic.tuplize_dict
clean_dict = logic.clean_dict
parse_params = logic.parse_params
flatten_to_string_key = logic.flatten_to_string_key

lookup_package_plugin = ckan.lib.plugins.lookup_package_plugin


def _encode_params(params):
    return [(k, v.encode('utf-8') if isinstance(v, basestring) else str(v))
            for k, v in params]


def url_with_params(url, params):
    params = _encode_params(params)
    return url + u'?' + urlencode(params)


def search_url(params, package_type=None):
    if not package_type or package_type == 'dataset':
        url = h.url_for(controller='package', action='search')
    else:
        url = h.url_for('{0}_search'.format(package_type))
    return url_with_params(url, params)


class PackageController(base.BaseController):

    def _package_form(self, package_type=None):
        return lookup_package_plugin(package_type).package_form()

    def _setup_template_variables(self, context, data_dict, package_type=None):
        return lookup_package_plugin(package_type).\
            setup_template_variables(context, data_dict)

    def _new_template(self, package_type):
        return lookup_package_plugin(package_type).new_template()

    def _edit_template(self, package_type):
        return lookup_package_plugin(package_type).edit_template()

    def _search_template(self, package_type):
        return lookup_package_plugin(package_type).search_template()

    def _read_template(self, package_type):
        return lookup_package_plugin(package_type).read_template()

    def _history_template(self, package_type):
        return lookup_package_plugin(package_type).history_template()

    def _resource_form(self, package_type):
        # backwards compatibility with plugins not inheriting from
        # DefaultDatasetPlugin and not implmenting resource_form
        plugin = lookup_package_plugin(package_type)
        if hasattr(plugin, 'resource_form'):
            result = plugin.resource_form()
            if result is not None:
                return result
        return lookup_package_plugin().resource_form()

    def _resource_template(self, package_type):
        # backwards compatibility with plugins not inheriting from
        # DefaultDatasetPlugin and not implmenting resource_template
        plugin = lookup_package_plugin(package_type)
        if hasattr(plugin, 'resource_template'):
            result = plugin.resource_template()
            if result is not None:
                return result
        return lookup_package_plugin().resource_template()

    def _guess_package_type(self, expecting_name=False):
        """
            Guess the type of package from the URL handling the case
            where there is a prefix on the URL (such as /data/package)
        """

        # Special case: if the rot URL '/' has been redirected to the package
        # controller (e.g. by an IRoutes extension) then there's nothing to do
        # here.
        if request.path == '/':
            return 'dataset'

        parts = [x for x in request.path.split('/') if x]

        idx = -1
        if expecting_name:
            idx = -2

        pt = parts[idx]
        if pt == 'package':
            pt = 'dataset'

        return pt

    def search(self):
        from ckan.lib.search import SearchError

        package_type = self._guess_package_type()

        try:
            context = {'model': model, 'user': c.user or c.author,
                       'auth_user_obj': c.userobj}
            check_access('site_read', context)
        except NotAuthorized:
            abort(401, _('Not authorized to see this page'))

        # unicode format (decoded from utf8)
        q = c.q = request.params.get('q', u'')
        c.query_error = False
        try:
            page = int(request.params.get('page', 1))
        except ValueError, e:
            abort(400, ('"page" parameter must be an integer'))
        limit = g.datasets_per_page

        # most search operations should reset the page counter:
        params_nopage = [(k, v) for k, v in request.params.items()
                         if k != 'page']

        def drill_down_url(alternative_url=None, **by):
            return h.add_url_param(alternative_url=alternative_url,
                                   controller='package', action='search',
                                   new_params=by)

        c.drill_down_url = drill_down_url

        def remove_field(key, value=None, replace=None):
            return h.remove_url_param(key, value=value, replace=replace,
                                  controller='package', action='search')

        c.remove_field = remove_field

        sort_by = request.params.get('sort', None)
        params_nosort = [(k, v) for k, v in params_nopage if k != 'sort']

        def _sort_by(fields):
            """
            Sort by the given list of fields.

            Each entry in the list is a 2-tuple: (fieldname, sort_order)

            eg - [('metadata_modified', 'desc'), ('name', 'asc')]

            If fields is empty, then the default ordering is used.
            """
            params = params_nosort[:]

            if fields:
                sort_string = ', '.join('%s %s' % f for f in fields)
                params.append(('sort', sort_string))
            return search_url(params, package_type)

        c.sort_by = _sort_by
        if sort_by is None:
            c.sort_by_fields = []
        else:
            c.sort_by_fields = [field.split()[0]
                                for field in sort_by.split(',')]

        def pager_url(q=None, page=None):
            params = list(params_nopage)
            params.append(('page', page))
            return search_url(params, package_type)

        c.search_url_params = urlencode(_encode_params(params_nopage))

        try:
            c.fields = []
            # c.fields_grouped will contain a dict of params containing
            # a list of values eg {'tags':['tag1', 'tag2']}
            c.fields_grouped = {}
            search_extras = {}
            fq = ''
            for (param, value) in request.params.items():
                if param not in ['q', 'page', 'sort'] \
                        and len(value) and not param.startswith('_'):
                    if not param.startswith('ext_'):
                        c.fields.append((param, value))
                        fq += ' %s:"%s"' % (param, value)
                        if param not in c.fields_grouped:
                            c.fields_grouped[param] = [value]
                        else:
                            c.fields_grouped[param].append(value)
                    else:
                        search_extras[param] = value

            context = {'model': model, 'session': model.Session,
                       'user': c.user or c.author, 'for_view': True,
                       'auth_user_obj': c.userobj}

            if package_type and package_type != 'dataset':
                # Only show datasets of this particular type
                fq += ' +dataset_type:{type}'.format(type=package_type)
            else:
                # Unless changed via config options, don't show non standard
                # dataset types on the default search page
                if not asbool(config.get('ckan.search.show_all_types', 'False')):
                    fq += ' +dataset_type:dataset'

            facets = OrderedDict()

            default_facet_titles = {
                    'organization': _('Organizations'),
                    'groups': _('Groups'),
                    'tags': _('Tags'),
                    'res_format': _('Formats'),
                    'license_id': _('Licenses'),
                    }

            for facet in g.facets:
                if facet in default_facet_titles:
                    facets[facet] = default_facet_titles[facet]
                else:
                    facets[facet] = facet

            # Facet titles
            for plugin in p.PluginImplementations(p.IFacets):
                facets = plugin.dataset_facets(facets, package_type)

            c.facet_titles = facets

            data_dict = {
                'q': q,
                'fq': fq.strip(),
                'facet.field': facets.keys(),
                'rows': limit,
                'start': (page - 1) * limit,
                'sort': sort_by,
                'extras': search_extras
            }

            query = get_action('package_search')(context, data_dict)
            c.sort_by_selected = query['sort']

            c.page = h.Page(
                collection=query['results'],
                page=page,
                url=pager_url,
                item_count=query['count'],
                items_per_page=limit
            )
            c.facets = query['facets']
            c.search_facets = query['search_facets']
            c.page.items = query['results']
        except SearchError, se:
            log.error('Dataset search error: %r', se.args)
            c.query_error = True
            c.facets = {}
            c.search_facets = {}
            c.page = h.Page(collection=[])
        c.search_facets_limits = {}
        for facet in c.search_facets.keys():
            try:
                limit = int(request.params.get('_%s_limit' % facet,
                                               g.facets_default_number))
            except ValueError:
                abort(400, _('Parameter "{parameter_name}" is not '
                             'an integer').format(
                                 parameter_name='_%s_limit' % facet
                             ))
            c.search_facets_limits[facet] = limit

        maintain.deprecate_context_item(
          'facets',
          'Use `c.search_facets` instead.')

        self._setup_template_variables(context, {},
                                       package_type=package_type)

        return render(self._search_template(package_type),
                      extra_vars={'dataset_type': package_type})

    def _content_type_from_extension(self, ext):
        ct, mu, ext = accept.parse_extension(ext)
        if not ct:
            return None, None, None,
        return ct, ext, (NewTextTemplate, MarkupTemplate)[mu]

    def _content_type_from_accept(self):
        """
        Given a requested format this method determines the content-type
        to set and the genshi template loader to use in order to render
        it accurately.  TextTemplate must be used for non-xml templates
        whilst all that are some sort of XML should use MarkupTemplate.
        """
        ct, mu, ext = accept.parse_header(request.headers.get('Accept', ''))
        return ct, ext, (NewTextTemplate, MarkupTemplate)[mu]

    def resources(self, id):
        package_type = self._get_package_type(id.split('@')[0])
        context = {'model': model, 'session': model.Session,
                   'user': c.user or c.author, 'for_view': True,
                   'auth_user_obj': c.userobj}
        data_dict = {'id': id}

        try:
            check_access('package_update', context, data_dict)
        except NotFound:
            abort(404, _('Dataset not found'))
        except NotAuthorized, e:
            abort(401, _('User %r not authorized to edit %s') % (c.user, id))
        # check if package exists
        try:
            c.pkg_dict = get_action('package_show')(context, data_dict)
            c.pkg = context['package']
        except NotFound:
            abort(404, _('Dataset not found'))
        except NotAuthorized:
            abort(401, _('Unauthorized to read package %s') % id)

        self._setup_template_variables(context, {'id': id},
                                       package_type=package_type)

        return render('package/resources.html',
                      extra_vars={'dataset_type': package_type})

    def read(self, id, format='html'):
        if not format == 'html':
            ctype, extension, loader = \
                self._content_type_from_extension(format)
            if not ctype:
                # An unknown format, we'll carry on in case it is a
                # revision specifier and re-constitute the original id
                id = "%s.%s" % (id, format)
                ctype, format, loader = "text/html; charset=utf-8", "html", \
                    MarkupTemplate
        else:
            ctype, format, loader = self._content_type_from_accept()

        response.headers['Content-Type'] = ctype

        package_type = self._get_package_type(id.split('@')[0])
        context = {'model': model, 'session': model.Session,
                   'user': c.user or c.author, 'for_view': True,
                   'auth_user_obj': c.userobj}
        data_dict = {'id': id}

        # interpret @<revision_id> or @<date> suffix
        split = id.split('@')
        if len(split) == 2:
            data_dict['id'], revision_ref = split
            if model.is_id(revision_ref):
                context['revision_id'] = revision_ref
            else:
                try:
                    date = h.date_str_to_datetime(revision_ref)
                    context['revision_date'] = date
                except TypeError, e:
                    abort(400, _('Invalid revision format: %r') % e.args)
                except ValueError, e:
                    abort(400, _('Invalid revision format: %r') % e.args)
        elif len(split) > 2:
            abort(400, _('Invalid revision format: %r') %
                  'Too many "@" symbols')

        # check if package exists
        try:
            c.pkg_dict = get_action('package_show')(context, data_dict)
            c.pkg = context['package']
        except NotFound:
            abort(404, _('Dataset not found'))
        except NotAuthorized:
            abort(401, _('Unauthorized to read package %s') % id)

        # used by disqus plugin
        c.current_package_id = c.pkg.id
        c.related_count = c.pkg.related_count

        # can the resources be previewed?
        for resource in c.pkg_dict['resources']:
            # Backwards compatibility with preview interface
            resource['can_be_previewed'] = self._resource_preview(
                {'resource': resource, 'package': c.pkg_dict})

            resource_views = get_action('resource_view_list')(
                context, {'id': resource['id']})
            resource['has_views'] = len(resource_views) > 0

        self._setup_template_variables(context, {'id': id},
                                       package_type=package_type)

        package_saver.PackageSaver().render_package(c.pkg_dict, context)

        template = self._read_template(package_type)
        template = template[:template.index('.') + 1] + format

        try:
            return render(template, loader_class=loader,
                          extra_vars={'dataset_type': package_type})
        except ckan.lib.render.TemplateNotFound:
            msg = _("Viewing {package_type} datasets in {format} format is "
                    "not supported (template file {file} not found).".format(
                    package_type=package_type, format=format, file=template))
            abort(404, msg)

        assert False, "We should never get here"


    def history(self, id):
        package_type = self._get_package_type(id.split('@')[0])

        if 'diff' in request.params or 'selected1' in request.params:
            try:
                params = {'id': request.params.getone('pkg_name'),
                          'diff': request.params.getone('selected1'),
                          'oldid': request.params.getone('selected2'),
                          }
            except KeyError, e:
                if 'pkg_name' in dict(request.params):
                    id = request.params.getone('pkg_name')
                c.error = \
                    _('Select two revisions before doing the comparison.')
            else:
                params['diff_entity'] = 'package'
                h.redirect_to(controller='revision', action='diff', **params)

        context = {'model': model, 'session': model.Session,
                   'user': c.user or c.author, 'auth_user_obj': c.userobj}
        data_dict = {'id': id}
        try:
            c.pkg_dict = get_action('package_show')(context, data_dict)
            c.pkg_revisions = get_action('package_revision_list')(context,
                                                                  data_dict)
            # TODO: remove
            # Still necessary for the authz check in group/layout.html
            c.pkg = context['package']

        except NotAuthorized:
            abort(401, _('Unauthorized to read package %s') % '')
        except NotFound:
            abort(404, _('Dataset not found'))

        format = request.params.get('format', '')
        if format == 'atom':
            # Generate and return Atom 1.0 document.
            from webhelpers.feedgenerator import Atom1Feed
            feed = Atom1Feed(
                title=_(u'CKAN Dataset Revision History'),
                link=h.url_for(controller='revision', action='read',
                               id=c.pkg_dict['name']),
                description=_(u'Recent changes to CKAN Dataset: ') +
                (c.pkg_dict['title'] or ''),
                language=unicode(i18n.get_lang()),
            )
            for revision_dict in c.pkg_revisions:
                revision_date = h.date_str_to_datetime(
                    revision_dict['timestamp'])
                try:
                    dayHorizon = int(request.params.get('days'))
                except:
                    dayHorizon = 30
                dayAge = (datetime.datetime.now() - revision_date).days
                if dayAge >= dayHorizon:
                    break
                if revision_dict['message']:
                    item_title = u'%s' % revision_dict['message'].\
                        split('\n')[0]
                else:
                    item_title = u'%s' % revision_dict['id']
                item_link = h.url_for(controller='revision', action='read',
                                      id=revision_dict['id'])
                item_description = _('Log message: ')
                item_description += '%s' % (revision_dict['message'] or '')
                item_author_name = revision_dict['author']
                item_pubdate = revision_date
                feed.add_item(
                    title=item_title,
                    link=item_link,
                    description=item_description,
                    author_name=item_author_name,
                    pubdate=item_pubdate,
                )
            response.headers['Content-Type'] = 'application/atom+xml'
            return feed.writeString('utf-8')

        c.related_count = c.pkg.related_count
        return render(
            self._history_template(c.pkg_dict.get('type', package_type)),
            extra_vars={'dataset_type': package_type})

    def new(self, data=None, errors=None, error_summary=None):
        if data and 'type' in data:
            package_type = data['type']
        else:
            package_type = self._guess_package_type(True)

        context = {'model': model, 'session': model.Session,
                   'user': c.user or c.author, 'auth_user_obj': c.userobj,
                   'save': 'save' in request.params}

        # Package needs to have a organization group in the call to
        # check_access and also to save it
        try:
            check_access('package_create', context)
        except NotAuthorized:
            abort(401, _('Unauthorized to create a package'))

        if context['save'] and not data:
            return self._save_new(context, package_type=package_type)

        data = data or clean_dict(dict_fns.unflatten(tuplize_dict(parse_params(
            request.params, ignore_keys=CACHE_PARAMETERS))))
        c.resources_json = h.json.dumps(data.get('resources', []))
        # convert tags if not supplied in data
        if data and not data.get('tag_string'):
            data['tag_string'] = ', '.join(
                h.dict_list_reduce(data.get('tags', {}), 'name'))

        errors = errors or {}
        error_summary = error_summary or {}
        # in the phased add dataset we need to know that
        # we have already completed stage 1
        stage = ['active']
        if data.get('state', '').startswith('draft'):
            stage = ['active', 'complete']

        # if we are creating from a group then this allows the group to be
        # set automatically
        data['group_id'] = request.params.get('group') or \
            request.params.get('groups__0__id')

        form_snippet = self._package_form(package_type=package_type)
        form_vars = {'data': data, 'errors': errors,
                     'error_summary': error_summary,
                     'action': 'new', 'stage': stage,
                     'dataset_type': package_type,
                    }
        c.errors_json = h.json.dumps(errors)

        self._setup_template_variables(context, {},
                                       package_type=package_type)

        new_template = self._new_template(package_type)
        c.form = ckan.lib.render.deprecated_lazy_render(
            new_template,
            form_snippet,
            lambda: render(form_snippet, extra_vars=form_vars),
            'use of c.form is deprecated. please see '
            'ckan/templates/package/base_form_page.html for an example '
            'of the new way to include the form snippet'
            )
        return render(new_template,
                      extra_vars={'form_vars': form_vars,
                                  'form_snippet': form_snippet,
                                  'dataset_type': package_type})

    def resource_edit(self, id, resource_id, data=None, errors=None,
                      error_summary=None):
        package_type = self._get_package_type(id)
        if request.method == 'POST' and not data:
            data = data or clean_dict(dict_fns.unflatten(tuplize_dict(parse_params(
                request.POST))))
            # we don't want to include save as it is part of the form
            del data['save']

            context = {'model': model, 'session': model.Session,
                       'api_version': 3, 'for_edit': True,
                       'user': c.user or c.author, 'auth_user_obj': c.userobj}

            data['package_id'] = id
            try:
                if resource_id:
                    data['id'] = resource_id
                    get_action('resource_update')(context, data)
                else:
                    get_action('resource_create')(context, data)
            except ValidationError, e:
                errors = e.error_dict
                error_summary = e.error_summary
                return self.resource_edit(id, resource_id, data,
                                          errors, error_summary)
            except NotAuthorized:
                abort(401, _('Unauthorized to edit this resource'))
            redirect(h.url_for(controller='package', action='resource_read',
                               id=id, resource_id=resource_id))

        context = {'model': model, 'session': model.Session,
                   'api_version': 3, 'for_edit': True,
                   'user': c.user or c.author, 'auth_user_obj': c.userobj}
        pkg_dict = get_action('package_show')(context, {'id': id})
        if pkg_dict['state'].startswith('draft'):
            # dataset has not yet been fully created
            resource_dict = get_action('resource_show')(context, {'id': resource_id})
            fields = ['url', 'resource_type', 'format', 'name', 'description', 'id']
            data = {}
            for field in fields:
                data[field] = resource_dict[field]
            return self.new_resource(id, data=data)
        # resource is fully created
        try:
            resource_dict = get_action('resource_show')(context, {'id': resource_id})
        except NotFound:
            abort(404, _('Resource not found'))
        c.pkg_dict = pkg_dict
        c.resource = resource_dict
        # set the form action
        c.form_action = h.url_for(controller='package',
                                  action='resource_edit',
                                  resource_id=resource_id,
                                  id=id)
        if not data:
            data = resource_dict

        errors = errors or {}
        error_summary = error_summary or {}
        vars = {'data': data, 'errors': errors,
                'error_summary': error_summary, 'action': 'new',
                'resource_form_snippet': self._resource_form(package_type),
                'dataset_type':package_type}
        return render('package/resource_edit.html', extra_vars=vars)

    def new_resource(self, id, data=None, errors=None, error_summary=None):
        ''' FIXME: This is a temporary action to allow styling of the
        forms. '''
        package_type = self._get_package_type(id)
        if request.method == 'POST' and not data:
            save_action = request.params.get('save')
            data = data or clean_dict(dict_fns.unflatten(tuplize_dict(parse_params(
                request.POST))))
            # we don't want to include save as it is part of the form
            del data['save']
            resource_id = data['id']
            del data['id']

            context = {'model': model, 'session': model.Session,
                       'user': c.user or c.author, 'auth_user_obj': c.userobj}

            # see if we have any data that we are trying to save
            data_provided = False
            for key, value in data.iteritems():
                if ((value or isinstance(value, cgi.FieldStorage))
                    and key != 'resource_type'):
                    data_provided = True
                    break

            if not data_provided and save_action != "go-dataset-complete":
                if save_action == 'go-dataset':
                    # go to final stage of adddataset
                    redirect(h.url_for(controller='package',
                                       action='edit', id=id))
                # see if we have added any resources
                try:
                    data_dict = get_action('package_show')(context, {'id': id})
                except NotAuthorized:
                    abort(401, _('Unauthorized to update dataset'))
                except NotFound:
                    abort(404,
                      _('The dataset {id} could not be found.').format(id=id))
                if not len(data_dict['resources']):
                    # no data so keep on page
                    msg = _('You must add at least one data resource')
                    # On new templates do not use flash message
                    if g.legacy_templates:
                        h.flash_error(msg)
                        redirect(h.url_for(controller='package',
                                           action='new_resource', id=id))
                    else:
                        errors = {}
                        error_summary = {_('Error'): msg}
                        return self.new_resource(id, data, errors, error_summary)
                # we have a resource so let them add metadata
                redirect(h.url_for(controller='package',
                                   action='new_metadata', id=id))

            data['package_id'] = id
            try:
                if resource_id:
                    data['id'] = resource_id
                    get_action('resource_update')(context, data)
                else:
                    get_action('resource_create')(context, data)
            except ValidationError, e:
                errors = e.error_dict
                error_summary = e.error_summary
                return self.new_resource(id, data, errors, error_summary)
            except NotAuthorized:
                abort(401, _('Unauthorized to create a resource'))
            except NotFound:
                abort(404,
                    _('The dataset {id} could not be found.').format(id=id))
            if save_action == 'go-metadata':
                # XXX race condition if another user edits/deletes
                data_dict = get_action('package_show')(context, {'id': id})
                get_action('package_update')(
                    dict(context, allow_state_change=True),
                    dict(data_dict, state='active'))
                redirect(h.url_for(controller='package',
                                   action='read', id=id))
            elif save_action == 'go-dataset':
                # go to first stage of add dataset
                redirect(h.url_for(controller='package',
                                   action='edit', id=id))
            elif save_action == 'go-dataset-complete':
                # go to first stage of add dataset
                redirect(h.url_for(controller='package',
                                   action='read', id=id))
            else:
                # add more resources
                redirect(h.url_for(controller='package',
                                   action='new_resource', id=id))
        errors = errors or {}
        error_summary = error_summary or {}
        vars = {'data': data, 'errors': errors,
                'error_summary': error_summary, 'action': 'new',
                'resource_form_snippet': self._resource_form(package_type),
                'dataset_type': package_type}
        vars['pkg_name'] = id
        # get resources for sidebar
        context = {'model': model, 'session': model.Session,
                   'user': c.user or c.author, 'auth_user_obj': c.userobj}
        try:
            pkg_dict = get_action('package_show')(context, {'id': id})
        except NotFound:
            abort(404, _('The dataset {id} could not be found.').format(id=id))
        try:
            check_access('resource_create', context, pkg_dict)
        except NotAuthorized:
            abort(401, _('Unauthorized to create a resource for this package'))

        # required for nav menu
        vars['pkg_dict'] = pkg_dict
        template = 'package/new_resource_not_draft.html'
        if pkg_dict['state'].startswith('draft'):
            vars['stage'] = ['complete', 'active']
            template = 'package/new_resource.html'
        return render(template, extra_vars=vars)

    def edit(self, id, data=None, errors=None, error_summary=None):
        package_type = self._get_package_type(id)
        context = {'model': model, 'session': model.Session,
                   'user': c.user or c.author, 'auth_user_obj': c.userobj,
                   'save': 'save' in request.params,
                   'moderated': config.get('moderated'),
                   'pending': True}

        if context['save'] and not data:
            return self._save_edit(id, context, package_type=package_type)
        try:
            c.pkg_dict = get_action('package_show')(context, {'id': id})
            context['for_edit'] = True
            old_data = get_action('package_show')(context, {'id': id})
            # old data is from the database and data is passed from the
            # user if there is a validation error. Use users data if there.
            if data:
                old_data.update(data)
            data = old_data
        except NotAuthorized:
            abort(401, _('Unauthorized to read package %s') % '')
        except NotFound:
            abort(404, _('Dataset not found'))
        # are we doing a multiphase add?
        if data.get('state', '').startswith('draft'):
            c.form_action = h.url_for(controller='package', action='new')
            c.form_style = 'new'
            return self.new(data=data, errors=errors,
                            error_summary=error_summary)

        c.pkg = context.get("package")
        c.resources_json = h.json.dumps(data.get('resources', []))

        try:
            check_access('package_update', context)
        except NotAuthorized, e:
            abort(401, _('User %r not authorized to edit %s') % (c.user, id))
        # convert tags if not supplied in data
        if data and not data.get('tag_string'):
            data['tag_string'] = ', '.join(h.dict_list_reduce(
                c.pkg_dict.get('tags', {}), 'name'))
        errors = errors or {}
        form_snippet = self._package_form(package_type=package_type)
        form_vars = {'data': data, 'errors': errors,
                     'error_summary': error_summary, 'action': 'edit',
                     'dataset_type': package_type,
                    }
        c.errors_json = h.json.dumps(errors)

        self._setup_template_variables(context, {'id': id},
                                       package_type=package_type)
        c.related_count = c.pkg.related_count

        # we have already completed stage 1
        form_vars['stage'] = ['active']
        if data.get('state', '').startswith('draft'):
            form_vars['stage'] = ['active', 'complete']

        edit_template = self._edit_template(package_type)
        c.form = ckan.lib.render.deprecated_lazy_render(
            edit_template,
            form_snippet,
            lambda: render(form_snippet, extra_vars=form_vars),
            'use of c.form is deprecated. please see '
            'ckan/templates/package/edit.html for an example '
            'of the new way to include the form snippet'
            )
        return render(edit_template,
                      extra_vars={'form_vars': form_vars,
                                  'form_snippet': form_snippet,
                                  'dataset_type': package_type})

    def read_ajax(self, id, revision=None):
        package_type = self._get_package_type(id)
        context = {'model': model, 'session': model.Session,
                   'user': c.user or c.author, 'auth_user_obj': c.userobj,
                   'revision_id': revision}
        try:
            data = get_action('package_show')(context, {'id': id})
        except NotAuthorized:
            abort(401, _('Unauthorized to read package %s') % '')
        except NotFound:
            abort(404, _('Dataset not found'))

        data.pop('tags')
        data = flatten_to_string_key(data)
        response.headers['Content-Type'] = 'application/json;charset=utf-8'
        return h.json.dumps(data)

    def history_ajax(self, id):

        context = {'model': model, 'session': model.Session,
                   'user': c.user or c.author, 'auth_user_obj': c.userobj}
        data_dict = {'id': id}
        try:
            pkg_revisions = get_action('package_revision_list')(
                context, data_dict)
        except NotAuthorized:
            abort(401, _('Unauthorized to read package %s') % '')
        except NotFound:
            abort(404, _('Dataset not found'))

        data = []
        approved = False
        for num, revision in enumerate(pkg_revisions):
            if not approved and revision['approved_timestamp']:
                current_approved, approved = True, True
            else:
                current_approved = False

            data.append({'revision_id': revision['id'],
                         'message': revision['message'],
                         'timestamp': revision['timestamp'],
                         'author': revision['author'],
                         'approved': bool(revision['approved_timestamp']),
                         'current_approved': current_approved})

        response.headers['Content-Type'] = 'application/json;charset=utf-8'
        return h.json.dumps(data)

    def _get_package_type(self, id):
        """
        Given the id of a package it determines the plugin to load
        based on the package's type name (type). The plugin found
        will be returned, or None if there is no plugin associated with
        the type.
        """
        pkg = model.Package.get(id)
        if pkg:
            return pkg.type or 'dataset'
        return None

    def _tag_string_to_list(self, tag_string):
        ''' This is used to change tags from a sting to a list of dicts '''
        out = []
        for tag in tag_string.split(','):
            tag = tag.strip()
            if tag:
                out.append({'name': tag,
                            'state': 'active'})
        return out

    def _save_new(self, context, package_type=None):
        # The staged add dataset used the new functionality when the dataset is
        # partially created so we need to know if we actually are updating or
        # this is a real new.
        is_an_update = False
        ckan_phase = request.params.get('_ckan_phase')
        from ckan.lib.search import SearchIndexError
        try:
            data_dict = clean_dict(dict_fns.unflatten(
                tuplize_dict(parse_params(request.POST))))
            if ckan_phase:
                # prevent clearing of groups etc
                context['allow_partial_update'] = True
                # sort the tags
                if 'tag_string' in data_dict:
                    data_dict['tags'] = self._tag_string_to_list(
                        data_dict['tag_string'])
                if data_dict.get('pkg_name'):
                    is_an_update = True
                    # This is actually an update not a save
                    data_dict['id'] = data_dict['pkg_name']
                    del data_dict['pkg_name']
                    # don't change the dataset state
                    data_dict['state'] = 'draft'
                    # this is actually an edit not a save
                    pkg_dict = get_action('package_update')(context, data_dict)

                    if request.params['save'] == 'go-metadata':
                        # redirect to add metadata
                        url = h.url_for(controller='package',
                                        action='new_metadata',
                                        id=pkg_dict['name'])
                    else:
                        # redirect to add dataset resources
                        url = h.url_for(controller='package',
                                        action='new_resource',
                                        id=pkg_dict['name'])
                    redirect(url)
                # Make sure we don't index this dataset
                if request.params['save'] not in ['go-resource', 'go-metadata']:
                    data_dict['state'] = 'draft'
                # allow the state to be changed
                context['allow_state_change'] = True

            data_dict['type'] = package_type
            context['message'] = data_dict.get('log_message', '')
            pkg_dict = get_action('package_create')(context, data_dict)

            if ckan_phase:
                # redirect to add dataset resources
                url = h.url_for(controller='package',
                                action='new_resource',
                                id=pkg_dict['name'])
                redirect(url)

            self._form_save_redirect(pkg_dict['name'], 'new', package_type=package_type)
        except NotAuthorized:
            abort(401, _('Unauthorized to read package %s') % '')
        except NotFound, e:
            abort(404, _('Dataset not found'))
        except dict_fns.DataError:
            abort(400, _(u'Integrity Error'))
        except SearchIndexError, e:
            try:
                exc_str = unicode(repr(e.args))
            except Exception:  # We don't like bare excepts
                exc_str = unicode(str(e))
            abort(500, _(u'Unable to add package to search index.') + exc_str)
        except ValidationError, e:
            errors = e.error_dict
            error_summary = e.error_summary
            if is_an_update:
                # we need to get the state of the dataset to show the stage we
                # are on.
                pkg_dict = get_action('package_show')(context, data_dict)
                data_dict['state'] = pkg_dict['state']
                return self.edit(data_dict['id'], data_dict,
                                 errors, error_summary)
            data_dict['state'] = 'none'
            return self.new(data_dict, errors, error_summary)

    def _save_edit(self, name_or_id, context, package_type=None):
        from ckan.lib.search import SearchIndexError
        log.debug('Package save request name: %s POST: %r',
                  name_or_id, request.POST)
        try:
            data_dict = clean_dict(dict_fns.unflatten(
                tuplize_dict(parse_params(request.POST))))
            if '_ckan_phase' in data_dict:
                # we allow partial updates to not destroy existing resources
                context['allow_partial_update'] = True
                if 'tag_string' in data_dict:
                    data_dict['tags'] = self._tag_string_to_list(
                        data_dict['tag_string'])
                del data_dict['_ckan_phase']
                del data_dict['save']
            context['message'] = data_dict.get('log_message', '')
            if not context['moderated']:
                context['pending'] = False
            data_dict['id'] = name_or_id
            pkg = get_action('package_update')(context, data_dict)
            if request.params.get('save', '') == 'Approve':
                get_action('make_latest_pending_package_active')(
                    context, data_dict)
            c.pkg = context['package']
            c.pkg_dict = pkg

            self._form_save_redirect(pkg['name'], 'edit', package_type=package_type)
        except NotAuthorized:
            abort(401, _('Unauthorized to read package %s') % id)
        except NotFound, e:
            abort(404, _('Dataset not found'))
        except dict_fns.DataError:
            abort(400, _(u'Integrity Error'))
        except SearchIndexError, e:
            try:
                exc_str = unicode(repr(e.args))
            except Exception:  # We don't like bare excepts
                exc_str = unicode(str(e))
            abort(500, _(u'Unable to update search index.') + exc_str)
        except ValidationError, e:
            errors = e.error_dict
            error_summary = e.error_summary
            return self.edit(name_or_id, data_dict, errors, error_summary)

    def _form_save_redirect(self, pkgname, action, package_type=None):
        '''This redirects the user to the CKAN package/read page,
        unless there is request parameter giving an alternate location,
        perhaps an external website.
        @param pkgname - Name of the package just edited
        @param action - What the action of the edit was
        '''
        assert action in ('new', 'edit')
        url = request.params.get('return_to') or \
            config.get('package_%s_return_url' % action)
        if url:
            url = url.replace('<NAME>', pkgname)
        else:
            if package_type is None or package_type == 'dataset':
                url = h.url_for(controller='package', action='read', id=pkgname)
            else:
                url = h.url_for('{0}_read'.format(package_type), id=pkgname)
        redirect(url)

    def _adjust_license_id_options(self, pkg, fs):
        options = fs.license_id.render_opts['options']
        is_included = False
        for option in options:
            license_id = option[1]
            if license_id == pkg.license_id:
                is_included = True
        if not is_included:
            options.insert(1, (pkg.license_id, pkg.license_id))

    def delete(self, id):

        if 'cancel' in request.params:
            h.redirect_to(controller='package', action='edit', id=id)

        context = {'model': model, 'session': model.Session,
                   'user': c.user or c.author, 'auth_user_obj': c.userobj}

        try:
            check_access('package_delete', context, {'id': id})
        except NotAuthorized:
            abort(401, _('Unauthorized to delete package %s') % '')

        try:
            if request.method == 'POST':
                get_action('package_delete')(context, {'id': id})
                h.flash_notice(_('Dataset has been deleted.'))
                h.redirect_to(controller='package', action='search')
            c.pkg_dict = get_action('package_show')(context, {'id': id})
            dataset_type = c.pkg_dict['type'] or 'dataset'
        except NotAuthorized:
            abort(401, _('Unauthorized to delete package %s') % '')
        except NotFound:
            abort(404, _('Dataset not found'))
        return render('package/confirm_delete.html',
                      extra_vars={'dataset_type': dataset_type})

    def resource_delete(self, id, resource_id):

        if 'cancel' in request.params:
            h.redirect_to(controller='package', action='resource_edit', resource_id=resource_id, id=id)

        context = {'model': model, 'session': model.Session,
                   'user': c.user or c.author, 'auth_user_obj': c.userobj}

        try:
            check_access('package_delete', context, {'id': id})
        except NotAuthorized:
            abort(401, _('Unauthorized to delete package %s') % '')

        try:
            if request.method == 'POST':
                get_action('resource_delete')(context, {'id': resource_id})
                h.flash_notice(_('Resource has been deleted.'))
                h.redirect_to(controller='package', action='read', id=id)
            c.resource_dict = get_action('resource_show')(context, {'id': resource_id})
            c.pkg_id = id
        except NotAuthorized:
            abort(401, _('Unauthorized to delete resource %s') % '')
        except NotFound:
            abort(404, _('Resource not found'))
        return render('package/confirm_delete_resource.html',
                      {'dataset_type': self._get_package_type(id)})

<<<<<<< HEAD
    def _render_edit_form(self, fs, params={}, clear_session=False):
        # errors arrive in c.error and fs.errors
        c.log_message = params.get('log_message', '')
        # rgrp: expunge everything from session before dealing with
        # validation errors) so we don't have any problematic saves
        # when the fs.render causes a flush.
        # seb: If the session is *expunged*, then the form can't be
        # rendered; I've settled with a rollback for now, which isn't
        # necessarily what's wanted here.
        # dread: I think this only happened with tags because until
        # this changeset, Tag objects were created in the Renderer
        # every time you hit preview. So I don't believe we need to
        # clear the session any more. Just in case I'm leaving it in
        # with the log comments to find out.
        if clear_session:
            # log to see if clearing the session is ever required
            if model.Session.new or model.Session.dirty or \
                    model.Session.deleted:
                log.warn('Expunging session changes which were not expected: '
                         '%r %r %r', (model.Session.new, model.Session.dirty,
                                      model.Session.deleted))
            try:
                model.Session.rollback()
            except AttributeError:
                # older SQLAlchemy versions
                model.Session.clear()
        edit_form_html = fs.render()
        c.form = h.literal(edit_form_html)
        return h.literal(render('package/edit_form.html'))

    def _update_authz(self, fs):
        validation = fs.validate()
        if not validation:
            c.form = self._render_edit_form(fs, request.params)
            raise package_saver.ValidationException(fs)
        try:
            fs.sync()
        except Exception, inst:
            model.Session.rollback()
            raise
        else:
            model.Session.commit()
=======
    def autocomplete(self):
        '''Deprecated in favour of /api/2/util/dataset/autocomplete'''
        q = unicode(request.params.get('q', ''))
        if not len(q):
            return ''

        context = {'model': model, 'session': model.Session,
                   'user': c.user or c.author, 'auth_user_obj': c.userobj}

        data_dict = {'q': q}
        packages = get_action('package_autocomplete')(context, data_dict)

        pkg_list = []
        for pkg in packages:
            pkg_list.append('%s|%s' % (pkg['match_displayed'].
                                       replace('|', ' '), pkg['name']))
        return '\n'.join(pkg_list)
>>>>>>> 8912056f

    def resource_read(self, id, resource_id):
        context = {'model': model, 'session': model.Session,
                   'user': c.user or c.author, 'auth_user_obj': c.userobj}

        try:
            c.resource = get_action('resource_show')(context,
                                                     {'id': resource_id})
            c.package = get_action('package_show')(context, {'id': id})
            # required for nav menu
            c.pkg = context['package']
            c.pkg_dict = c.package
            dataset_type = c.pkg.type or 'dataset'
        except NotFound:
            abort(404, _('Resource not found'))
        except NotAuthorized:
            abort(401, _('Unauthorized to read resource %s') % id)
        # get package license info
        license_id = c.package.get('license_id')
        try:
            c.package['isopen'] = model.Package.\
                get_license_register()[license_id].isopen()
        except KeyError:
            c.package['isopen'] = False

        # TODO: find a nicer way of doing this
        c.datastore_api = '%s/api/action' % config.get('ckan.site_url', '').rstrip('/')

        c.related_count = c.pkg.related_count

        c.resource['can_be_previewed'] = self._resource_preview(
            {'resource': c.resource, 'package': c.package})

        resource_views = get_action('resource_view_list')(
            context, {'id': resource_id})
        c.resource['has_views'] = len(resource_views) > 0

        current_resource_view = None
        view_id = request.GET.get('view_id')
        if c.resource['can_be_previewed'] and not view_id:
            current_resource_view = None
        elif c.resource['has_views']:
            if view_id:
                current_resource_view = [rv for rv in resource_views
                                         if rv['id'] == view_id]
                if len(current_resource_view) == 1:
                    current_resource_view = current_resource_view[0]
                else:
                    abort(404, _('Resource view not found'))
            else:
                current_resource_view = resource_views[0]

        vars = {'resource_views': resource_views,
                'current_resource_view': current_resource_view,
                'dataset_type': dataset_type}

        template = self._resource_template(dataset_type)
        return render(template, extra_vars=vars)

    @maintain.deprecated('Resource preview is deprecated. Please use the new '
                         'resource views')
    def _resource_preview(self, data_dict):
        '''Deprecated in 2.3'''
        return bool(datapreview.get_preview_plugin(data_dict, return_first=True))

    def resource_download(self, id, resource_id, filename=None):
        """
        Provides a direct download by either redirecting the user to the url stored
         or downloading an uploaded file directly.
        """
        context = {'model': model, 'session': model.Session,
                   'user': c.user or c.author, 'auth_user_obj': c.userobj}

        try:
            rsc = get_action('resource_show')(context, {'id': resource_id})
            pkg = get_action('package_show')(context, {'id': id})
        except NotFound:
            abort(404, _('Resource not found'))
        except NotAuthorized:
            abort(401, _('Unauthorized to read resource %s') % id)

        if rsc.get('url_type') == 'upload':
            upload = uploader.ResourceUpload(rsc)
            filepath = upload.get_path(rsc['id'])
            fileapp = paste.fileapp.FileApp(filepath)
            try:
               status, headers, app_iter = request.call_application(fileapp)
            except OSError:
               abort(404, _('Resource data not found'))
            response.headers.update(dict(headers))
            content_type, content_enc = mimetypes.guess_type(rsc.get('url',''))
            if content_type:
                response.headers['Content-Type'] = content_type
            response.status = status
            return app_iter
        elif not 'url' in rsc:
            abort(404, _('No download is available'))
        redirect(rsc['url'])

    def follow(self, id):
        '''Start following this dataset.'''
        context = {'model': model,
                   'session': model.Session,
                   'user': c.user or c.author, 'auth_user_obj': c.userobj}
        data_dict = {'id': id}
        try:
            get_action('follow_dataset')(context, data_dict)
            package_dict = get_action('package_show')(context, data_dict)
            h.flash_success(_("You are now following {0}").format(
                package_dict['title']))
        except ValidationError as e:
            error_message = (e.extra_msg or e.message or e.error_summary
                    or e.error_dict)
            h.flash_error(error_message)
        except NotAuthorized as e:
            h.flash_error(e.extra_msg)
        h.redirect_to(controller='package', action='read', id=id)

    def unfollow(self, id):
        '''Stop following this dataset.'''
        context = {'model': model,
                   'session': model.Session,
                   'user': c.user or c.author, 'auth_user_obj': c.userobj}
        data_dict = {'id': id}
        try:
            get_action('unfollow_dataset')(context, data_dict)
            package_dict = get_action('package_show')(context, data_dict)
            h.flash_success(_("You are no longer following {0}").format(
                package_dict['title']))
        except ValidationError as e:
            error_message = (e.extra_msg or e.message or e.error_summary
                    or e.error_dict)
            h.flash_error(error_message)
        except (NotFound, NotAuthorized) as e:
            error_message = e.extra_msg or e.message
            h.flash_error(error_message)
        h.redirect_to(controller='package', action='read', id=id)

    def followers(self, id=None):
        context = {'model': model, 'session': model.Session,
                   'user': c.user or c.author, 'for_view': True,
                   'auth_user_obj': c.userobj}

        data_dict = {'id': id}
        try:
            c.pkg_dict = get_action('package_show')(context, data_dict)
            c.pkg = context['package']
            c.followers = get_action('dataset_follower_list')(context,
                    {'id': c.pkg_dict['id']})

            c.related_count = c.pkg.related_count
            dataset_type = c.pkg.type or 'dataset'
        except NotFound:
            abort(404, _('Dataset not found'))
        except NotAuthorized:
            abort(401, _('Unauthorized to read package %s') % id)

        return render('package/followers.html',
            {'dataset_type': dataset_type})

    def groups(self, id):
        context = {'model': model, 'session': model.Session,
                   'user': c.user or c.author, 'for_view': True,
                   'auth_user_obj': c.userobj, 'use_cache': False}
        data_dict = {'id': id}
        try:
            c.pkg_dict = get_action('package_show')(context, data_dict)
            dataset_type = c.pkg_dict['type'] or 'dataset'
        except NotFound:
            abort(404, _('Dataset not found'))
        except NotAuthorized:
            abort(401, _('Unauthorized to read dataset %s') % id)

        if request.method == 'POST':
            new_group = request.POST.get('group_added')
            if new_group:
                data_dict = {"id": new_group,
                             "object": id,
                             "object_type": 'package',
                             "capacity": 'public'}
                try:
                    get_action('member_create')(context, data_dict)
                except NotFound:
                    abort(404, _('Group not found'))

            removed_group = None
            for param in request.POST:
                if param.startswith('group_remove'):
                    removed_group = param.split('.')[-1]
                    break
            if removed_group:
                data_dict = {"id": removed_group,
                             "object": id,
                             "object_type": 'package'}

                try:
                    get_action('member_delete')(context, data_dict)
                except NotFound:
                    abort(404, _('Group not found'))
            redirect(h.url_for(controller='package',
                               action='groups', id=id))



        context['is_member'] = True
        users_groups = get_action('group_list_authz')(context, data_dict)

        pkg_group_ids = set(group['id'] for group
                         in c.pkg_dict.get('groups', []))
        user_group_ids = set(group['id'] for group
                          in users_groups)

        c.group_dropdown = [[group['id'], group['display_name']]
                           for group in users_groups if
                           group['id'] not in pkg_group_ids]

        for group in c.pkg_dict.get('groups', []):
            group['user_member'] = (group['id'] in user_group_ids)

        return render('package/group_list.html',
                      {'dataset_type': dataset_type})

    def activity(self, id):
        '''Render this package's public activity stream page.'''

        context = {'model': model, 'session': model.Session,
                   'user': c.user or c.author, 'for_view': True,
                   'auth_user_obj': c.userobj}
        data_dict = {'id': id}
        try:
            c.pkg_dict = get_action('package_show')(context, data_dict)
            c.pkg = context['package']
            c.package_activity_stream = get_action(
                    'package_activity_list_html')(context,
                            {'id': c.pkg_dict['id']})
            c.related_count = c.pkg.related_count
            dataset_type = c.pkg_dict['type'] or 'dataset'
        except NotFound:
            abort(404, _('Dataset not found'))
        except NotAuthorized:
            abort(401, _('Unauthorized to read dataset %s') % id)

        return render('package/activity.html',
                      {'dataset_type': dataset_type})

    def resource_embedded_dataviewer(self, id, resource_id,
                                     width=500, height=500):
        """
        Embedded page for a read-only resource dataview. Allows
        for width and height to be specified as part of the
        querystring (as well as accepting them via routes).
        """
        context = {'model': model, 'session': model.Session,
                   'user': c.user or c.author, 'auth_user_obj': c.userobj}

        try:
            c.resource = get_action('resource_show')(context,
                                                     {'id': resource_id})
            c.package = get_action('package_show')(context, {'id': id})
            c.resource_json = h.json.dumps(c.resource)

            # double check that the resource belongs to the specified package
            if not c.resource['id'] in [r['id']
                                        for r in c.package['resources']]:
                raise NotFound
            dataset_type = c.package['type'] or 'dataset'

        except NotFound:
            abort(404, _('Resource not found'))
        except NotAuthorized:
            abort(401, _('Unauthorized to read resource %s') % id)

        # Construct the recline state
        state_version = int(request.params.get('state_version', '1'))
        recline_state = self._parse_recline_state(request.params)
        if recline_state is None:
            abort(400, ('"state" parameter must be a valid recline '
                        'state (version %d)' % state_version))

        c.recline_state = h.json.dumps(recline_state)

        c.width = max(int(request.params.get('width', width)), 100)
        c.height = max(int(request.params.get('height', height)), 100)
        c.embedded = True

        return render('package/resource_embedded_dataviewer.html',
                      extra_vars={'dataset_type': dataset_type})

    def _parse_recline_state(self, params):
        state_version = int(request.params.get('state_version', '1'))
        if state_version != 1:
            return None

        recline_state = {}
        for k, v in request.params.items():
            try:
                v = h.json.loads(v)
            except ValueError:
                pass
            recline_state[k] = v

        recline_state.pop('width', None)
        recline_state.pop('height', None)
        recline_state['readOnly'] = True

        # previous versions of recline setup used elasticsearch_url attribute
        # for data api url - see http://trac.ckan.org/ticket/2639
        # fix by relocating this to url attribute which is the default location
        if 'dataset' in recline_state and 'elasticsearch_url' in recline_state['dataset']:
            recline_state['dataset']['url'] = recline_state['dataset']['elasticsearch_url']

        # Ensure only the currentView is available
        # default to grid view if none specified
        if not recline_state.get('currentView', None):
            recline_state['currentView'] = 'grid'
        for k in recline_state.keys():
            if k.startswith('view-') and \
                    not k.endswith(recline_state['currentView']):
                recline_state.pop(k)
        return recline_state

    def resource_views(self, id, resource_id):
        package_type = self._get_package_type(id.split('@')[0])
        context = {'model': model, 'session': model.Session,
                   'user': c.user or c.author, 'for_view': True,
                   'auth_user_obj': c.userobj}
        data_dict = {'id': id}

        try:
            check_access('package_update', context, data_dict)
        except NotAuthorized:
            abort(401, _('User %r not authorized to edit %s') % (c.user, id))
        # check if package exists
        try:
            c.pkg_dict = get_action('package_show')(context, data_dict)
            c.pkg = context['package']
        except NotFound:
            abort(404, _('Dataset not found'))
        except NotAuthorized:
            abort(401, _('Unauthorized to read dataset %s') % id)

        try:
            c.resource = get_action('resource_show')(context,
                                                     {'id': resource_id})
            c.views = get_action('resource_view_list')(context,
                                                       {'id': resource_id})

        except NotFound:
            abort(404, _('Resource not found'))
        except NotAuthorized:
            abort(401, _('Unauthorized to read resource %s') % id)

        self._setup_template_variables(context, {'id': id},
                                       package_type=package_type)

        return render('package/resource_views.html')

    def edit_view(self, id, resource_id, view_id=None):
        package_type = self._get_package_type(id.split('@')[0])
        context = {'model': model, 'session': model.Session,
                   'user': c.user or c.author, 'for_view': True,
                   'auth_user_obj': c.userobj}

        # update resource should tell us early if the user has privilages.
        try:
            check_access('resource_update', context, {'id': resource_id})
        except NotAuthorized, e:
            abort(401, _('User %r not authorized to edit %s') % (c.user, id))

        # get resource and package data
        try:
            c.pkg_dict = get_action('package_show')(context, {'id': id})
            c.pkg = context['package']
        except NotFound:
            abort(404, _('Dataset not found'))
        except NotAuthorized:
            abort(401, _('Unauthorized to read dataset %s') % id)
        try:
            c.resource = get_action('resource_show')(context,
                                                     {'id': resource_id})
        except NotFound:
            abort(404, _('Resource not found'))
        except NotAuthorized:
            abort(401, _('Unauthorized to read resource %s') % id)

        data = {}
        errors = {}
        error_summary = {}
        view_type = None
        to_preview = False

        if request.method == 'POST':
            request.POST.pop('save', None)
            to_preview = request.POST.pop('preview', False)
            if to_preview:
                context['preview'] = True
            to_delete = request.POST.pop('delete', None)
            data = clean_dict(dict_fns.unflatten(tuplize_dict(parse_params(
                request.params, ignore_keys=CACHE_PARAMETERS))))
            data['resource_id'] = resource_id

            try:
                if to_delete:
                    data['id'] = view_id
                    get_action('resource_view_delete')(context, data)
                elif view_id:
                    data['id'] = view_id
                    get_action('resource_view_update')(context, data)
                else:
                    get_action('resource_view_create')(context, data)
            except ValidationError, e:
                ## Could break preview if validation error
                to_preview = False
                errors = e.error_dict
                error_summary = e.error_summary
            except NotAuthorized:
                ## This should never happen unless the user maliciously changed
                ## the resource_id in the url.
                abort(401, _('Unauthorized to edit resource'))
            else:
                if not to_preview:
                    redirect(h.url_for(controller='package',
                                       action='resource_views',
                                       id=id, resource_id=resource_id))

        ## view_id exists only when updating
        if view_id:
            try:
                old_data = get_action('resource_view_show')(context,
                                                            {'id': view_id})
                data = data or old_data
                view_type = old_data.get('view_type')
                ## might as well preview when loading good existing view
                if not errors:
                    to_preview = True
            except NotFound:
                abort(404, _('View not found'))
            except NotAuthorized:
                abort(401, _('Unauthorized to view View %s') % view_id)

        view_type = view_type or request.GET.get('view_type')
        data['view_type'] = view_type
        view_plugin = datapreview.get_view_plugin(view_type)
        if not view_plugin:
            abort(404, _('View Type Not found'))

        self._setup_template_variables(context, {'id': id},
                                       package_type=package_type)

        data_dict = {'package': c.pkg_dict, 'resource': c.resource,
                     'resource_view': data}

        view_template = view_plugin.view_template(context, data_dict)
        form_template = view_plugin.form_template(context, data_dict)

        vars = {'form_template': form_template,
                'view_template': view_template,
                'data': data,
                'errors': errors,
                'error_summary': error_summary,
                'to_preview': to_preview}
        vars.update(
            view_plugin.setup_template_variables(context, data_dict) or {})
        vars.update(data_dict)

        if view_id:
            return render('package/edit_view.html', extra_vars=vars)

        return render('package/new_view.html', extra_vars=vars)

    def resource_view(self, id, resource_id, view_id=None):
        '''
        Embedded page for a resource view.

        Depending on the type, different views are loaded. This could be an
        img tag where the image is loaded directly or an iframe that embeds a
        webpage, recline or a pdf preview.
        '''
        context = {'model': model,
                   'session': model.Session,
                   'user': c.user or c.author,
                   'auth_user_obj': c.userobj}

        try:
            package = get_action('package_show')(context, {'id': id})
        except NotFound:
            abort(404, _('Dataset not found'))
        except NotAuthorized:
            abort(401, _('Unauthorized to read dataset %s') % id)

        try:
            resource = get_action('resource_show')(
                context, {'id': resource_id})
        except NotFound:
            abort(404, _('Resource not found'))
        except NotAuthorized:
            abort(401, _('Unauthorized to read resource %s') % resource_id)

        view = None
        if request.params.get('resource_view', ''):
            try:
                view = json.loads(request.params.get('resource_view', ''))
            except ValueError:
                abort(409, _('Bad resource view data'))
        elif view_id:
            try:
                view = get_action('resource_view_show')(
                    context, {'id': view_id})
            except NotFound:
                abort(404, _('Resource view not found'))
            except NotAuthorized:
                abort(401,
                      _('Unauthorized to read resource view %s') % view_id)

        if not view or not isinstance(view, dict):
            abort(404, _('Resource view not supplied'))

        return h.rendered_resource_view(view, resource, package, embed=True)

    def resource_datapreview(self, id, resource_id):
        '''
        Embedded page for a resource data-preview.

        Depending on the type, different previews are loaded.  This could be an
        img tag where the image is loaded directly or an iframe that embeds a
        webpage, recline or a pdf preview.
        '''
        context = {
            'model': model,
            'session': model.Session,
            'user': c.user or c.author,
            'auth_user_obj': c.userobj
        }

        try:
            c.resource = get_action('resource_show')(context,
                                                     {'id': resource_id})
            c.package = get_action('package_show')(context, {'id': id})

            data_dict = {'resource': c.resource, 'package': c.package}

            preview_plugin = datapreview.get_preview_plugin(data_dict)

            if preview_plugin is None:
                abort(409, _('No preview has been defined.'))

            preview_plugin.setup_template_variables(context, data_dict)
            c.resource_json = json.dumps(c.resource)
            dataset_type = c.package['type'] or 'dataset'
        except NotFound:
            abort(404, _('Resource not found'))
        except NotAuthorized:
            abort(401, _('Unauthorized to read resource %s') % id)
        else:
            return render(preview_plugin.preview_template(context, data_dict),
                          extra_vars={'dataset_type': dataset_type})<|MERGE_RESOLUTION|>--- conflicted
+++ resolved
@@ -1117,69 +1117,6 @@
         return render('package/confirm_delete_resource.html',
                       {'dataset_type': self._get_package_type(id)})
 
-<<<<<<< HEAD
-    def _render_edit_form(self, fs, params={}, clear_session=False):
-        # errors arrive in c.error and fs.errors
-        c.log_message = params.get('log_message', '')
-        # rgrp: expunge everything from session before dealing with
-        # validation errors) so we don't have any problematic saves
-        # when the fs.render causes a flush.
-        # seb: If the session is *expunged*, then the form can't be
-        # rendered; I've settled with a rollback for now, which isn't
-        # necessarily what's wanted here.
-        # dread: I think this only happened with tags because until
-        # this changeset, Tag objects were created in the Renderer
-        # every time you hit preview. So I don't believe we need to
-        # clear the session any more. Just in case I'm leaving it in
-        # with the log comments to find out.
-        if clear_session:
-            # log to see if clearing the session is ever required
-            if model.Session.new or model.Session.dirty or \
-                    model.Session.deleted:
-                log.warn('Expunging session changes which were not expected: '
-                         '%r %r %r', (model.Session.new, model.Session.dirty,
-                                      model.Session.deleted))
-            try:
-                model.Session.rollback()
-            except AttributeError:
-                # older SQLAlchemy versions
-                model.Session.clear()
-        edit_form_html = fs.render()
-        c.form = h.literal(edit_form_html)
-        return h.literal(render('package/edit_form.html'))
-
-    def _update_authz(self, fs):
-        validation = fs.validate()
-        if not validation:
-            c.form = self._render_edit_form(fs, request.params)
-            raise package_saver.ValidationException(fs)
-        try:
-            fs.sync()
-        except Exception, inst:
-            model.Session.rollback()
-            raise
-        else:
-            model.Session.commit()
-=======
-    def autocomplete(self):
-        '''Deprecated in favour of /api/2/util/dataset/autocomplete'''
-        q = unicode(request.params.get('q', ''))
-        if not len(q):
-            return ''
-
-        context = {'model': model, 'session': model.Session,
-                   'user': c.user or c.author, 'auth_user_obj': c.userobj}
-
-        data_dict = {'q': q}
-        packages = get_action('package_autocomplete')(context, data_dict)
-
-        pkg_list = []
-        for pkg in packages:
-            pkg_list.append('%s|%s' % (pkg['match_displayed'].
-                                       replace('|', ' '), pkg['name']))
-        return '\n'.join(pkg_list)
->>>>>>> 8912056f
-
     def resource_read(self, id, resource_id):
         context = {'model': model, 'session': model.Session,
                    'user': c.user or c.author, 'auth_user_obj': c.userobj}
