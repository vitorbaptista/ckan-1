import logging
from urllib import urlencode
import datetime

from pylons import config
from pylons.i18n import _
from autoneg.accept import negotiate

from ckan.logic import get_action, check_access
from ckan.lib.helpers import date_str_to_datetime
from ckan.lib.base import request, c, BaseController, model, abort, h, g, render
from ckan.lib.base import response, redirect, gettext
from ckan.lib.package_saver import PackageSaver, ValidationException
from ckan.lib.navl.dictization_functions import DataError, unflatten, validate
from ckan.lib.helpers import json
from ckan.logic import NotFound, NotAuthorized, ValidationError
from ckan.logic import tuplize_dict, clean_dict, parse_params, flatten_to_string_key
from ckan.lib.i18n import get_lang
import ckan.forms
import ckan.authz
import ckan.rating
import ckan.misc
import ckan.logic.action.get
from home import CACHE_PARAMETER

from lib.plugins import lookup_package_plugin

log = logging.getLogger(__name__)

def search_url(params):
    url = h.url_for(controller='package', action='search')
    params = [(k, v.encode('utf-8') if isinstance(v, basestring) else str(v)) \
                    for k, v in params]
    return url + u'?' + urlencode(params)

autoneg_cfg = [
    ("application", "xhtml+xml", ["html"]),
    ("text", "html", ["html"]),
    ("application", "rdf+xml", ["rdf"]),
    ("application", "turtle", ["ttl"]),
    ("text", "plain", ["nt"]),
    ("text", "x-graphviz", ["dot"]),
    ]

class PackageController(BaseController):

    def _package_form(self, package_type=None):
        return lookup_package_plugin(package_type).package_form()

    def _form_to_db_schema(self, package_type=None):
        return lookup_package_plugin(package_type).form_to_db_schema()

    def _db_to_form_schema(self, package_type=None):
        '''This is an interface to manipulate data from the database
        into a format suitable for the form (optional)'''
        return lookup_package_plugin(package_type).db_to_form_schema()

    def _check_data_dict(self, data_dict, package_type=None):
        '''Check if the return data is correct, mostly for checking out if
        spammers are submitting only part of the form'''
        return lookup_package_plugin(package_type).check_data_dict(data_dict)

    def _setup_template_variables(self, context, data_dict, package_type=None):
        return lookup_package_plugin(package_type).setup_template_variables(context, data_dict)

    def _new_template(self, package_type):
        return lookup_package_plugin(package_type).new_template()

    def _comments_template(self, package_type):
        return lookup_package_plugin(package_type).comments_template()

    def _search_template(self, package_type):
        return lookup_package_plugin(package_type).search_template()

    def _read_template(self, package_type):
        return lookup_package_plugin(package_type).read_template()

    def _history_template(self, package_type):
        return lookup_package_plugin(package_type).history_template()


    authorizer = ckan.authz.Authorizer()

    def search(self):
        from ckan.lib.search import SearchError

        package_type = request.path.strip('/').split('/')[0]
        if package_type == 'group':
            package_type = None

        try:
            context = {'model':model,'user': c.user or c.author}
            check_access('site_read',context)
        except NotAuthorized:
            abort(401, _('Not authorized to see this page'))

        q = c.q = request.params.get('q', u'') # unicode format (decoded from utf8)
        c.query_error = False
        try:
            page = int(request.params.get('page', 1))
        except ValueError, e:
            abort(400, ('"page" parameter must be an integer'))
        limit = 20

        # most search operations should reset the page counter:
        params_nopage = [(k, v) for k,v in request.params.items() if k != 'page']

        def drill_down_url(**by):
            params = list(params_nopage)
            params.extend(by.items())
            return search_url(set(params))

        c.drill_down_url = drill_down_url

        def remove_field(key, value):
            params = list(params_nopage)
            params.remove((key, value))
            return search_url(params)

        c.remove_field = remove_field

        def pager_url(q=None, page=None):
            params = list(params_nopage)
            params.append(('page', page))
            return search_url(params)

        try:
            c.fields = []
            search_extras = {}
            fq = ''
            for (param, value) in request.params.items():
                if not param in ['q', 'page'] \
                        and len(value) and not param.startswith('_'):
                    if not param.startswith('ext_'):
                        c.fields.append((param, value))
                        fq += ' %s:"%s"' % (param, value)
                    else:
                        search_extras[param] = value

            context = {'model': model, 'session': model.Session,
                       'user': c.user or c.author, 'for_view': True}

            data_dict = {
                'q':q,
                'fq':fq,
                'facet.field':g.facets,
                'rows':limit,
                'start':(page-1)*limit,
                'extras':search_extras
            }

            query = get_action('package_search')(context,data_dict)

            c.page = h.Page(
                collection=query['results'],
                page=page,
                url=pager_url,
                item_count=query['count'],
                items_per_page=limit
            )
            c.facets = query['facets']
            c.page.items = query['results']
        except SearchError, se:
            log.error('Dataset search error: %r', se.args)
            c.query_error = True
            c.facets = {}
            c.page = h.Page(collection=[])

<<<<<<< HEAD
        return render('package/search.html')
=======
        return render( self._search_template(package_type) )
>>>>>>> 94912109

    def _content_type_for_format(self, fmt):
        """
        Given a requested format this method determines the content-type
        to set and the genshi template loader to use in order to render
        it accurately.  TextTemplate must be used for non-xml templates
        whilst all that are some sort of XML should use MarkupTemplate.
        """
        from genshi.template import MarkupTemplate, TextTemplate
        types = {
            "html": ("text/html; charset=utf-8", MarkupTemplate),
            "rdf" : ("application/rdf+xml; charset=utf-8", MarkupTemplate),
        }
        if fmt in types:
            return types[fmt][0], fmt, types[fmt][1]
        return None, "html", (types["html"][1])


    def read(self, id):
        # Check if the request was for a different format than html, we have to do
        # it this way because if we instead rely on _content_type_for_format failing
        # for revisions (with . in the name) then we will have lost the ID by virtue
        # of the routing splitting it up.
        format = 'html'
        if '.' in id:
            pos = id.index('.')
            format = id[pos+1:]
            id = id[:pos]

        ctype,extension,loader = self._content_type_for_format(format)
        if not ctype:
            # Reconstitute the ID if we don't know what content type to use
            ctype = "text/html; charset=utf-8"
            id = "%s.%s" % (id, format)
        response.headers['Content-Type'] = ctype

        package_type = self._get_package_type(id.split('@')[0])
        context = {'model': model, 'session': model.Session,
                   'user': c.user or c.author, 'extras_as_string': True,
                   'for_view': True}
        data_dict = {'id': id}


        # interpret @<revision_id> or @<date> suffix
        split = id.split('@')
        if len(split) == 2:
            data_dict['id'], revision_ref = split
            if model.is_id(revision_ref):
                context['revision_id'] = revision_ref
            else:
                try:
                    date = date_str_to_datetime(revision_ref)
                    context['revision_date'] = date
                except TypeError, e:
                    abort(400, _('Invalid revision format: %r') % e.args)
                except ValueError, e:
                    abort(400, _('Invalid revision format: %r') % e.args)
        elif len(split) > 2:
            abort(400, _('Invalid revision format: %r') % 'Too many "@" symbols')

        #check if package exists
        try:
            c.pkg_dict = get_action('package_show')(context, data_dict)
            c.pkg = context['package']
            c.pkg_json = json.dumps(c.pkg_dict)
        except NotFound:
            abort(404, _('Dataset not found'))
        except NotAuthorized:
            abort(401, _('Unauthorized to read package %s') % id)

        #set a cookie so we know whether to display the welcome message
        c.hide_welcome_message = bool(request.cookies.get('hide_welcome_message', False))
        response.set_cookie('hide_welcome_message', '1', max_age=3600) #(make cross-site?)

        # used by disqus plugin
        c.current_package_id = c.pkg.id

        # Add the package's activity stream (already rendered to HTML) to the
        # template context for the package/read.html template to retrieve
        # later.
        c.package_activity_stream = \
                ckan.logic.action.get.package_activity_list_html(context,
                    {'id': c.current_package_id})

        if config.get('rdf_packages'):
            accept_header = request.headers.get('Accept', '*/*')
            for content_type, exts in negotiate(autoneg_cfg, accept_header):
                if "html" not in exts:
                    rdf_url = '%s%s.%s' % (config['rdf_packages'], c.pkg.id, exts[0])
                    redirect(rdf_url, code=303)
                break

        PackageSaver().render_package(c.pkg_dict, context)
<<<<<<< HEAD
        return render('package/read.' + extension, loader_class=loader)
=======
        return render( self._read_template( package_type ) )
>>>>>>> 94912109

    def comments(self, id):
        package_type = self._get_package_type(id)
        context = {'model': model, 'session': model.Session,
                   'user': c.user or c.author, 'extras_as_string': True,}

        #check if package exists
        try:
            c.pkg_dict = get_action('package_show')(context, {'id':id})
            c.pkg = context['package']
        except NotFound:
            abort(404, _('Dataset not found'))
        except NotAuthorized:
            abort(401, _('Unauthorized to read package %s') % id)

        # used by disqus plugin
        c.current_package_id = c.pkg.id

        #render the package
        PackageSaver().render_package(c.pkg_dict)
        return render('package/comments.html')


    def history(self, id):
        if 'diff' in request.params or 'selected1' in request.params:
            try:
                params = {'id':request.params.getone('pkg_name'),
                          'diff':request.params.getone('selected1'),
                          'oldid':request.params.getone('selected2'),
                          }
            except KeyError, e:
                if dict(request.params).has_key('pkg_name'):
                    id = request.params.getone('pkg_name')
                c.error = _('Select two revisions before doing the comparison.')
            else:
                params['diff_entity'] = 'package'
                h.redirect_to(controller='revision', action='diff', **params)

        context = {'model': model, 'session': model.Session,
                   'user': c.user or c.author,
                   'extras_as_string': True,}
        data_dict = {'id':id}
        try:
            c.pkg_dict = get_action('package_show')(context, data_dict)
            c.pkg_revisions = get_action('package_revision_list')(context, data_dict)
            #TODO: remove
            # Still necessary for the authz check in group/layout.html
            c.pkg = context['package']

        except NotAuthorized:
            abort(401, _('Unauthorized to read package %s') % '')
        except NotFound:
            abort(404, _('Dataset not found'))

        format = request.params.get('format', '')
        if format == 'atom':
            # Generate and return Atom 1.0 document.
            from webhelpers.feedgenerator import Atom1Feed
            feed = Atom1Feed(
                title=_(u'CKAN Dataset Revision History'),
                link=h.url_for(controller='revision', action='read', id=c.pkg_dict['name']),
                description=_(u'Recent changes to CKAN Dataset: ') + (c.pkg_dict['title'] or ''),
                language=unicode(get_lang()),
            )
            for revision_dict in c.pkg_revisions:
                revision_date = h.date_str_to_datetime(revision_dict['timestamp'])
                try:
                    dayHorizon = int(request.params.get('days'))
                except:
                    dayHorizon = 30
                dayAge = (datetime.datetime.now() - revision_date).days
                if dayAge >= dayHorizon:
                    break
                if revision_dict['message']:
                    item_title = u'%s' % revision_dict['message'].split('\n')[0]
                else:
                    item_title = u'%s' % revision_dict['id']
                item_link = h.url_for(controller='revision', action='read', id=revision_dict['id'])
                item_description = _('Log message: ')
                item_description += '%s' % (revision_dict['message'] or '')
                item_author_name = revision_dict['author']
                item_pubdate = revision_date
                feed.add_item(
                    title=item_title,
                    link=item_link,
                    description=item_description,
                    author_name=item_author_name,
                    pubdate=item_pubdate,
                )
            feed.content_type = 'application/atom+xml'
            return feed.writeString('utf-8')
        return render( self._history_template(c.pkg_dict['type']))

    def new(self, data=None, errors=None, error_summary=None):

        package_type = request.path.strip('/').split('/')[0]
        if package_type == 'group':
            package_type = None

        context = {'model': model, 'session': model.Session,
                   'user': c.user or c.author, 'extras_as_string': True,
                   'save': 'save' in request.params,}

        # Package needs to have a publisher group in the call to check_access
        # and also to save it
        try:
            check_access('package_create',context)
        except NotAuthorized:
            abort(401, _('Unauthorized to create a package'))

        if context['save'] and not data:
            return self._save_new(context)

        data = data or clean_dict(unflatten(tuplize_dict(parse_params(
            request.params, ignore_keys=[CACHE_PARAMETER]))))
        c.pkg_json = json.dumps(data)

        errors = errors or {}
        error_summary = error_summary or {}
        vars = {'data': data, 'errors': errors, 'error_summary': error_summary}
        c.errors_json = json.dumps(errors)

        self._setup_template_variables(context, {'id': id})

        # TODO: This check is to maintain backwards compatibility with the old way of creating
        # custom forms. This behaviour is now deprecated.
        if hasattr(self, 'package_form'):
            c.form = render(self.package_form, extra_vars=vars)
        else:
            c.form = render(self._package_form(package_type=package_type), extra_vars=vars)
        return render( self._new_template(''))


    def edit(self, id, data=None, errors=None, error_summary=None):
        package_type = self._get_package_type(id)
        context = {'model': model, 'session': model.Session,
                   'user': c.user or c.author, 'extras_as_string': True,
                   'save': 'save' in request.params,
                   'moderated': config.get('moderated'),
                   'pending': True,}

        if context['save'] and not data:
            return self._save_edit(id, context)
        try:
            old_data = get_action('package_show')(context, {'id':id})
            schema = self._db_to_form_schema(package_type=package_type)
            if schema and not data:
                old_data, errors = validate(old_data, schema, context=context)
            data = data or old_data
            # Merge all elements for the complete package dictionary
            c.pkg_dict = dict(old_data.items() + data.items())
        except NotAuthorized:
            abort(401, _('Unauthorized to read package %s') % '')
        except NotFound:
            abort(404, _('Dataset not found'))

        c.pkg = context.get("package")
        c.pkg_json = json.dumps(data)

        try:
            check_access('package_update',context)
        except NotAuthorized, e:
            abort(401, _('User %r not authorized to edit %s') % (c.user, id))

        errors = errors or {}
        vars = {'data': data, 'errors': errors, 'error_summary': error_summary}
        c.errors_json = json.dumps(errors)

        self._setup_template_variables(context, {'id': id}, package_type=package_type)

        # TODO: This check is to maintain backwards compatibility with the old way of creating
        # custom forms. This behaviour is now deprecated.
        if hasattr(self, 'package_form'):
            c.form = render(self.package_form, extra_vars=vars)
        else:
            c.form = render(self._package_form(package_type=package_type), extra_vars=vars)

        if (c.action == u'editresources'):
          return render('package/editresources.html')
        else:
          return render('package/edit.html')

    def editresources(self, id, data=None, errors=None, error_summary=None):
        '''Hook method made available for routing purposes.'''
        return self.edit(id,data,errors,error_summary)

    def read_ajax(self, id, revision=None):
        package_type=self._get_package_type(id)
        context = {'model': model, 'session': model.Session,
                   'user': c.user or c.author,
                   'extras_as_string': True,
                   'schema': self._form_to_db_schema(package_type=package_type),
                   'revision_id': revision}

        try:
            data = get_action('package_show')(context, {'id': id})
            schema = self._db_to_form_schema(package_type=package_type)
            if schema:
                data, errors = validate(data, schema)
        except NotAuthorized:
            abort(401, _('Unauthorized to read package %s') % '')
        except NotFound:
            abort(404, _('Dataset not found'))

        ## hack as db_to_form schema should have this
        data['tag_string'] = ', '.join([tag['name'] for tag in data.get('tags', [])])
        data.pop('tags')
        data = flatten_to_string_key(data)
        response.headers['Content-Type'] = 'application/json;charset=utf-8'
        return json.dumps(data)

    def history_ajax(self, id):

        context = {'model': model, 'session': model.Session,
                   'user': c.user or c.author,
                   'extras_as_string': True,}
        data_dict = {'id':id}
        try:
            pkg_revisions = get_action('package_revision_list')(context, data_dict)
        except NotAuthorized:
            abort(401, _('Unauthorized to read package %s') % '')
        except NotFound:
            abort(404, _('Dataset not found'))


        data = []
        approved = False
        for num, revision in enumerate(pkg_revisions):
            if not approved and revision['approved_timestamp']:
                current_approved, approved = True, True
            else:
                current_approved = False

            data.append({'revision_id': revision['id'],
                         'message': revision['message'],
                         'timestamp': revision['timestamp'],
                         'author': revision['author'],
                         'approved': bool(revision['approved_timestamp']),
                         'current_approved': current_approved})

        response.headers['Content-Type'] = 'application/json;charset=utf-8'
        return json.dumps(data)

    def _get_package_type(self, id):
        """
        Given the id of a package it determines the plugin to load
        based on the package's type name (type). The plugin found
        will be returned, or None if there is no plugin associated with
        the type.

        Uses a minimal context to do so.  The main use of this method
        is for figuring out which plugin to delegate to.

        aborts if an exception is raised.
        """
        context = {'model': model, 'session': model.Session,
                   'user': c.user or c.author}
        try:
            data = get_action('package_show')(context, {'id': id})
        except NotFound:
            abort(404, _('Dataset not found'))
        except NotAuthorized:
            abort(401, _('Unauthorized to read package %s') % id)

        return data['type']

    def _save_new(self, context, package_type=None):
        from ckan.lib.search import SearchIndexError
        try:
            data_dict = clean_dict(unflatten(
                tuplize_dict(parse_params(request.POST))))
            data_dict['type'] = package_type
            context['message'] = data_dict.get('log_message', '')
            pkg = get_action('package_create')(context, data_dict)

            self._form_save_redirect(pkg['name'], 'new')
        except NotAuthorized:
            abort(401, _('Unauthorized to read package %s') % '')
        except NotFound, e:
            abort(404, _('Dataset not found'))
        except DataError:
            abort(400, _(u'Integrity Error'))
        except SearchIndexError, e:
            abort(500, _(u'Unable to add package to search index.') + repr(e.args))
        except ValidationError, e:
            errors = e.error_dict
            error_summary = e.error_summary
            return self.new(data_dict, errors, error_summary)

    def _save_edit(self, name_or_id, context):
        from ckan.lib.search import SearchIndexError
        try:
            data_dict = clean_dict(unflatten(
                tuplize_dict(parse_params(request.POST))))
            context['message'] = data_dict.get('log_message', '')
            if not context['moderated']:
                context['pending'] = False
            data_dict['id'] = name_or_id
            pkg = get_action('package_update')(context, data_dict)
            if request.params.get('save', '') == 'Approve':
                get_action('make_latest_pending_package_active')(context, data_dict)
            c.pkg = context['package']
            c.pkg_dict = pkg

            self._form_save_redirect(pkg['name'], 'edit')
        except NotAuthorized:
            abort(401, _('Unauthorized to read package %s') % id)
        except NotFound, e:
            abort(404, _('Dataset not found'))
        except DataError:
            abort(400, _(u'Integrity Error'))
        except SearchIndexError, e:
            abort(500, _(u'Unable to update search index.') + repr(e.args))
        except ValidationError, e:
            errors = e.error_dict
            error_summary = e.error_summary
            return self.edit(name_or_id, data_dict, errors, error_summary)

    def _form_save_redirect(self, pkgname, action):
        '''This redirects the user to the CKAN package/read page,
        unless there is request parameter giving an alternate location,
        perhaps an external website.
        @param pkgname - Name of the package just edited
        @param action - What the action of the edit was
        '''
        assert action in ('new', 'edit')
        url = request.params.get('return_to') or \
              config.get('package_%s_return_url' % action)
        if url:
            url = url.replace('<NAME>', pkgname)
        else:
            url = h.url_for(controller='package', action='read', id=pkgname)
        redirect(url)

    def _adjust_license_id_options(self, pkg, fs):
        options = fs.license_id.render_opts['options']
        is_included = False
        for option in options:
            license_id = option[1]
            if license_id == pkg.license_id:
                is_included = True
        if not is_included:
            options.insert(1, (pkg.license_id, pkg.license_id))

    def authz(self, id):
        pkg = model.Package.get(id)
        if pkg is None:
            abort(404, gettext('Dataset not found'))
        c.pkg = pkg # needed to add in the tab bar to the top of the auth page
        c.pkgname = pkg.name
        c.pkgtitle = pkg.title
        try:
            context = {'model':model,'user':c.user or c.author, 'package':pkg}
            check_access('package_edit_permissions',context)
            c.authz_editable = True
            c.pkg_dict = get_action('package_show')(context, {'id': id})
        except NotAuthorized:
            c.authz_editable = False
        if not c.authz_editable:
            abort(401, gettext('User %r not authorized to edit %s authorizations') % (c.user, id))

        roles = self._handle_update_of_authz(pkg)
        self._prepare_authz_info_for_render(roles)
        return render('package/authz.html')

    def autocomplete(self):
        # DEPRECATED in favour of /api/2/util/dataset/autocomplete
        q = unicode(request.params.get('q', ''))
        if not len(q):
            return ''

        context = {'model': model, 'session': model.Session,
                   'user': c.user or c.author}

        data_dict = {'q':q}

        packages = get_action('package_autocomplete')(context,data_dict)

        pkg_list = []
        for pkg in packages:
            pkg_list.append('%s|%s' % (pkg['match_displayed'].replace('|', ' '), pkg['name']))
        return '\n'.join(pkg_list)

    def _render_edit_form(self, fs, params={}, clear_session=False):
        # errors arrive in c.error and fs.errors
        c.log_message = params.get('log_message', '')
        # rgrp: expunge everything from session before dealing with
        # validation errors) so we don't have any problematic saves
        # when the fs.render causes a flush.
        # seb: If the session is *expunged*, then the form can't be
        # rendered; I've settled with a rollback for now, which isn't
        # necessarily what's wanted here.
        # dread: I think this only happened with tags because until
        # this changeset, Tag objects were created in the Renderer
        # every time you hit preview. So I don't believe we need to
        # clear the session any more. Just in case I'm leaving it in
        # with the log comments to find out.
        if clear_session:
            # log to see if clearing the session is ever required
            if model.Session.new or model.Session.dirty or model.Session.deleted:
                log.warn('Expunging session changes which were not expected: '
                         '%r %r %r', (model.Session.new, model.Session.dirty,
                                      model.Session.deleted))
            try:
                model.Session.rollback()
            except AttributeError: # older SQLAlchemy versions
                model.Session.clear()
        edit_form_html = fs.render()
        c.form = h.literal(edit_form_html)
        return h.literal(render('package/edit_form.html'))

    def _update_authz(self, fs):
        validation = fs.validate()
        if not validation:
            c.form = self._render_edit_form(fs, request.params)
            raise ValidationException(fs)
        try:
            fs.sync()
        except Exception, inst:
            model.Session.rollback()
            raise
        else:
            model.Session.commit()

    def _person_email_link(self, name, email, reference):
        if email:
            if not name:
                name = email
            return h.mail_to(email_address=email, name=name, encode='javascript')
        else:
            if name:
                return name
            else:
                return reference + " unknown"

    def resource_read(self, id, resource_id):
        context = {'model': model, 'session': model.Session,
                   'user': c.user or c.author}

        try:
            c.resource = get_action('resource_show')(context, {'id': resource_id})
            c.package = get_action('package_show')(context, {'id': id})
            # required for nav menu
            c.pkg = context['package']
            c.resource_json = json.dumps(c.resource)
            c.pkg_dict = c.package
        except NotFound:
            abort(404, _('Resource not found'))
        except NotAuthorized:
            abort(401, _('Unauthorized to read resource %s') % id)
        # get package license info
        license_id = c.package.get('license_id')
        try:
            c.package['isopen'] = model.Package.get_license_register()[license_id].isopen()
        except KeyError:
            c.package['isopen'] = False
        c.datastore_api = h.url_for('datastore_read', id=c.resource.get('id'),
                qualified=True)
        return render('package/resource_read.html')
<|MERGE_RESOLUTION|>--- conflicted
+++ resolved
@@ -166,11 +166,7 @@
             c.facets = {}
             c.page = h.Page(collection=[])
 
-<<<<<<< HEAD
-        return render('package/search.html')
-=======
         return render( self._search_template(package_type) )
->>>>>>> 94912109
 
     def _content_type_for_format(self, fmt):
         """
@@ -264,11 +260,8 @@
                 break
 
         PackageSaver().render_package(c.pkg_dict, context)
-<<<<<<< HEAD
-        return render('package/read.' + extension, loader_class=loader)
-=======
+
         return render( self._read_template( package_type ) )
->>>>>>> 94912109
 
     def comments(self, id):
         package_type = self._get_package_type(id)
