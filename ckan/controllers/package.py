import logging
from urllib import urlencode
import datetime

from pylons import config
from genshi.template import MarkupTemplate
from genshi.template.text import NewTextTemplate
from paste.deploy.converters import asbool

import ckan.logic as logic
import ckan.lib.base as base
import ckan.lib.maintain as maintain
<<<<<<< HEAD
from ckan.lib.package_saver import PackageSaver, ValidationException
from ckan.lib.navl.dictization_functions import DataError, unflatten
from ckan.logic import NotFound, NotAuthorized, ValidationError
from ckan.logic import (tuplize_dict,
                        clean_dict,
                        parse_params,
                        flatten_to_string_key)
from ckan.lib.i18n import get_lang
import ckan.rating
import ckan.misc
=======
import ckan.lib.package_saver as package_saver
import ckan.lib.i18n as i18n
import ckan.lib.navl.dictization_functions as dict_fns
>>>>>>> 3efeda6f
import ckan.lib.accept as accept
import ckan.lib.helpers as h
import ckan.model as model
import ckan.lib.datapreview as datapreview
import ckan.lib.plugins
import ckan.plugins as p

from ckan.common import OrderedDict, _, json, request, c, g, response
from home import CACHE_PARAMETERS

log = logging.getLogger(__name__)

render = base.render
abort = base.abort
redirect = base.redirect

NotFound = logic.NotFound
NotAuthorized = logic.NotAuthorized
ValidationError = logic.ValidationError
check_access = logic.check_access
get_action = logic.get_action
tuplize_dict = logic.tuplize_dict
clean_dict = logic.clean_dict
parse_params = logic.parse_params
flatten_to_string_key = logic.flatten_to_string_key

lookup_package_plugin = ckan.lib.plugins.lookup_package_plugin

def _encode_params(params):
    return [(k, v.encode('utf-8') if isinstance(v, basestring) else str(v))
            for k, v in params]


def url_with_params(url, params):
    params = _encode_params(params)
    return url + u'?' + urlencode(params)


def search_url(params, package_type=None):
    if not package_type or package_type == 'dataset':
        url = h.url_for(controller='package', action='search')
    else:
        url = h.url_for('{0}_search'.format(package_type))
    return url_with_params(url, params)


class PackageController(base.BaseController):

    def _package_form(self, package_type=None):
        return lookup_package_plugin(package_type).package_form()

<<<<<<< HEAD
=======
    def _form_to_db_schema(self, package_type=None):
        return lookup_package_plugin(package_type).form_to_db_schema()

    def _db_to_form_schema(self, package_type=None):
        '''This is an interface to manipulate data from the database
        into a format suitable for the form (optional)'''
        return lookup_package_plugin(package_type).db_to_form_schema()

    def _check_data_dict(self, data_dict, package_type=None):
        '''Check if the return data is correct, mostly for checking out if
        spammers are submitting only part of the form'''

        # check_data_dict() is deprecated. If the package_plugin has a
        # check_data_dict() we'll call it, if it doesn't have the method we'll
        # do nothing.
        package_plugin = lookup_package_plugin(package_type)
        check_data_dict = getattr(package_plugin, 'check_data_dict', None)
        if check_data_dict:
            return check_data_dict(data_dict)
        else:
            return data_dict

>>>>>>> 3efeda6f
    def _setup_template_variables(self, context, data_dict, package_type=None):
        return lookup_package_plugin(package_type).\
            setup_template_variables(context, data_dict)

    def _new_template(self, package_type):
        return lookup_package_plugin(package_type).new_template()

    def _edit_template(self, package_type):
        return lookup_package_plugin(package_type).edit_template()

    def _comments_template(self, package_type):
        return lookup_package_plugin(package_type).comments_template()

    def _search_template(self, package_type):
        return lookup_package_plugin(package_type).search_template()

    def _read_template(self, package_type):
        return lookup_package_plugin(package_type).read_template()

    def _history_template(self, package_type):
        return lookup_package_plugin(package_type).history_template()

    def _guess_package_type(self, expecting_name=False):
        """
            Guess the type of package from the URL handling the case
            where there is a prefix on the URL (such as /data/package)
        """

        # Special case: if the rot URL '/' has been redirected to the package
        # controller (e.g. by an IRoutes extension) then there's nothing to do
        # here.
        if request.path == '/':
            return 'dataset'

        parts = [x for x in request.path.split('/') if x]

        idx = -1
        if expecting_name:
            idx = -2

        pt = parts[idx]
        if pt == 'package':
            pt = 'dataset'

        return pt


    def search(self):
        from ckan.lib.search import SearchError

        package_type = self._guess_package_type()

        try:
            context = {'model': model, 'user': c.user or c.author}
            check_access('site_read', context)
        except NotAuthorized:
            abort(401, _('Not authorized to see this page'))

        # unicode format (decoded from utf8)
        q = c.q = request.params.get('q', u'')
        c.query_error = False
        try:
            page = int(request.params.get('page', 1))
        except ValueError, e:
            abort(400, ('"page" parameter must be an integer'))
        limit = g.datasets_per_page

        # most search operations should reset the page counter:
        params_nopage = [(k, v) for k, v in request.params.items()
                         if k != 'page']

        def drill_down_url(alternative_url=None, **by):
            return h.add_url_param(alternative_url=alternative_url,
                                   controller='package', action='search',
                                   new_params=by)

        c.drill_down_url = drill_down_url

        def remove_field(key, value=None, replace=None):
            return h.remove_url_param(key, value=value, replace=replace,
                                  controller='package', action='search')

        c.remove_field = remove_field

        sort_by = request.params.get('sort', None)
        params_nosort = [(k, v) for k, v in params_nopage if k != 'sort']

        def _sort_by(fields):
            """
            Sort by the given list of fields.

            Each entry in the list is a 2-tuple: (fieldname, sort_order)

            eg - [('metadata_modified', 'desc'), ('name', 'asc')]

            If fields is empty, then the default ordering is used.
            """
            params = params_nosort[:]

            if fields:
                sort_string = ', '.join('%s %s' % f for f in fields)
                params.append(('sort', sort_string))
            return search_url(params, package_type)

        c.sort_by = _sort_by
        if sort_by is None:
            c.sort_by_fields = []
        else:
            c.sort_by_fields = [field.split()[0]
                                for field in sort_by.split(',')]
        c.sort_by_selected = sort_by

        def pager_url(q=None, page=None):
            params = list(params_nopage)
            params.append(('page', page))
            return search_url(params, package_type)

        c.search_url_params = urlencode(_encode_params(params_nopage))

        try:
            c.fields = []
            # c.fields_grouped will contain a dict of params containing
            # a list of values eg {'tags':['tag1', 'tag2']}
            c.fields_grouped = {}
            search_extras = {}
            fq = ''
            for (param, value) in request.params.items():
                if param not in ['q', 'page', 'sort'] \
                        and len(value) and not param.startswith('_'):
                    if not param.startswith('ext_'):
                        c.fields.append((param, value))
                        fq += ' %s:"%s"' % (param, value)
                        if param not in c.fields_grouped:
                            c.fields_grouped[param] = [value]
                        else:
                            c.fields_grouped[param].append(value)
                    else:
                        search_extras[param] = value

            context = {'model': model, 'session': model.Session,
                       'user': c.user or c.author, 'for_view': True}

            if package_type and package_type != 'dataset':
                # Only show datasets of this particular type
                fq += ' +dataset_type:{type}'.format(type=package_type)
            else:
                # Unless changed via config options, don't show non standard
                # dataset types on the default search page
                if not asbool(config.get('ckan.search.show_all_types', 'False')):
                    fq += ' +dataset_type:dataset'

            facets = OrderedDict()

            default_facet_titles = {'groups': _('Groups'),
                              'tags': _('Tags'),
                              'res_format': _('Formats'),
                              'license': _('Licence'), }

            for facet in g.facets:
                if facet in default_facet_titles:
                    facets[facet] = default_facet_titles[facet]
                else:
                    facets[facet] = facet

            # Facet titles
            for plugin in p.PluginImplementations(p.IFacets):
                facets = plugin.dataset_facets(facets, package_type)

            c.facet_titles = facets

            data_dict = {
                'q': q,
                'fq': fq.strip(),
                'facet.field': facets.keys(),
                'rows': limit,
                'start': (page - 1) * limit,
                'sort': sort_by,
                'extras': search_extras
            }

            query = get_action('package_search')(context, data_dict)

            c.page = h.Page(
                collection=query['results'],
                page=page,
                url=pager_url,
                item_count=query['count'],
                items_per_page=limit
            )
            c.facets = query['facets']
            c.search_facets = query['search_facets']
            c.page.items = query['results']
        except SearchError, se:
            log.error('Dataset search error: %r', se.args)
            c.query_error = True
            c.facets = {}
            c.search_facets = {}
            c.page = h.Page(collection=[])
        c.search_facets_limits = {}
        for facet in c.search_facets.keys():
            limit = int(request.params.get('_%s_limit' % facet, 10))
            c.search_facets_limits[facet] = limit


        maintain.deprecate_context_item(
          'facets',
          'Use `c.search_facets` instead.')

        self._setup_template_variables(context, {},
                                       package_type=package_type)

        return render(self._search_template(package_type))

    def _content_type_from_extension(self, ext):
        ct, mu, ext = accept.parse_extension(ext)
        if not ct:
            return None, None, None,
        return ct, ext, (NewTextTemplate, MarkupTemplate)[mu]

    def _content_type_from_accept(self):
        """
        Given a requested format this method determines the content-type
        to set and the genshi template loader to use in order to render
        it accurately.  TextTemplate must be used for non-xml templates
        whilst all that are some sort of XML should use MarkupTemplate.
        """
        ct, mu, ext = accept.parse_header(request.headers.get('Accept', ''))
        return ct, ext, (NewTextTemplate, MarkupTemplate)[mu]

    def read(self, id, format='html'):
        if not format == 'html':
            ctype, extension, loader = \
                self._content_type_from_extension(format)
            if not ctype:
                # An unknown format, we'll carry on in case it is a
                # revision specifier and re-constitute the original id
                id = "%s.%s" % (id, format)
                ctype, format, loader = "text/html; charset=utf-8", "html", \
                    MarkupTemplate
        else:
            ctype, format, loader = self._content_type_from_accept()

        response.headers['Content-Type'] = ctype

        package_type = self._get_package_type(id.split('@')[0])
        context = {'model': model, 'session': model.Session,
                   'user': c.user or c.author, 'for_view': True}
        data_dict = {'id': id}

        # interpret @<revision_id> or @<date> suffix
        split = id.split('@')
        if len(split) == 2:
            data_dict['id'], revision_ref = split
            if model.is_id(revision_ref):
                context['revision_id'] = revision_ref
            else:
                try:
                    date = h.date_str_to_datetime(revision_ref)
                    context['revision_date'] = date
                except TypeError, e:
                    abort(400, _('Invalid revision format: %r') % e.args)
                except ValueError, e:
                    abort(400, _('Invalid revision format: %r') % e.args)
        elif len(split) > 2:
            abort(400, _('Invalid revision format: %r') %
                  'Too many "@" symbols')

        #check if package exists
        try:
            c.pkg_dict = get_action('package_show')(context, data_dict)
            c.pkg = context['package']
        except NotFound:
            abort(404, _('Dataset not found'))
        except NotAuthorized:
            abort(401, _('Unauthorized to read package %s') % id)

        # used by disqus plugin
        c.current_package_id = c.pkg.id
        c.related_count = c.pkg.related_count

        self._setup_template_variables(context, {'id': id},
                                       package_type=package_type)

        package_saver.PackageSaver().render_package(c.pkg_dict, context)

        template = self._read_template(package_type)
        template = template[:template.index('.') + 1] + format

        return render(template, loader_class=loader)

    def comments(self, id):
        package_type = self._get_package_type(id)
        context = {'model': model, 'session': model.Session,
                   'user': c.user or c.author}

        #check if package exists
        try:
            c.pkg_dict = get_action('package_show')(context, {'id': id})
            c.pkg = context['package']
        except NotFound:
            abort(404, _('Dataset not found'))
        except NotAuthorized:
            abort(401, _('Unauthorized to read package %s') % id)

        # used by disqus plugin
        c.current_package_id = c.pkg.id

        #render the package
        package_saver.PackageSaver().render_package(c.pkg_dict)
        return render(self._comments_template(package_type))

    def history(self, id):
        package_type = self._get_package_type(id.split('@')[0])

        if 'diff' in request.params or 'selected1' in request.params:
            try:
                params = {'id': request.params.getone('pkg_name'),
                          'diff': request.params.getone('selected1'),
                          'oldid': request.params.getone('selected2'),
                          }
            except KeyError, e:
                if 'pkg_name' in dict(request.params):
                    id = request.params.getone('pkg_name')
                c.error = \
                    _('Select two revisions before doing the comparison.')
            else:
                params['diff_entity'] = 'package'
                h.redirect_to(controller='revision', action='diff', **params)

        context = {'model': model, 'session': model.Session,
                   'user': c.user or c.author}
        data_dict = {'id': id}
        try:
            c.pkg_dict = get_action('package_show')(context, data_dict)
            c.pkg_revisions = get_action('package_revision_list')(context,
                                                                  data_dict)
            #TODO: remove
            # Still necessary for the authz check in group/layout.html
            c.pkg = context['package']

        except NotAuthorized:
            abort(401, _('Unauthorized to read package %s') % '')
        except NotFound:
            abort(404, _('Dataset not found'))

        format = request.params.get('format', '')
        if format == 'atom':
            # Generate and return Atom 1.0 document.
            from webhelpers.feedgenerator import Atom1Feed
            feed = Atom1Feed(
                title=_(u'CKAN Dataset Revision History'),
                link=h.url_for(controller='revision', action='read',
                               id=c.pkg_dict['name']),
                description=_(u'Recent changes to CKAN Dataset: ') +
                (c.pkg_dict['title'] or ''),
                language=unicode(i18n.get_lang()),
            )
            for revision_dict in c.pkg_revisions:
                revision_date = h.date_str_to_datetime(
                    revision_dict['timestamp'])
                try:
                    dayHorizon = int(request.params.get('days'))
                except:
                    dayHorizon = 30
                dayAge = (datetime.datetime.now() - revision_date).days
                if dayAge >= dayHorizon:
                    break
                if revision_dict['message']:
                    item_title = u'%s' % revision_dict['message'].\
                        split('\n')[0]
                else:
                    item_title = u'%s' % revision_dict['id']
                item_link = h.url_for(controller='revision', action='read',
                                      id=revision_dict['id'])
                item_description = _('Log message: ')
                item_description += '%s' % (revision_dict['message'] or '')
                item_author_name = revision_dict['author']
                item_pubdate = revision_date
                feed.add_item(
                    title=item_title,
                    link=item_link,
                    description=item_description,
                    author_name=item_author_name,
                    pubdate=item_pubdate,
                )
            feed.content_type = 'application/atom+xml'
            return feed.writeString('utf-8')

        c.related_count = c.pkg.related_count
        return render(self._history_template(c.pkg_dict.get('type',
                                                            package_type)))

    def new(self, data=None, errors=None, error_summary=None):
        package_type = self._guess_package_type(True)

        context = {'model': model, 'session': model.Session,
                   'user': c.user or c.author,
                   'save': 'save' in request.params}

        # Package needs to have a organization group in the call to
        # check_access and also to save it
        try:
            check_access('package_create', context)
        except NotAuthorized:
            abort(401, _('Unauthorized to create a package'))

        if context['save'] and not data:
            return self._save_new(context, package_type=package_type)

        data = data or clean_dict(dict_fns.unflatten(tuplize_dict(parse_params(
            request.params, ignore_keys=CACHE_PARAMETERS))))
        c.resources_json = h.json.dumps(data.get('resources', []))
        # convert tags if not supplied in data
        if data and not data.get('tag_string'):
            data['tag_string'] = ', '.join(
                h.dict_list_reduce(data.get('tags', {}), 'name'))

        errors = errors or {}
        error_summary = error_summary or {}
        # in the phased add dataset we need to know that
        # we have already completed stage 1
        stage = ['active']
        if data.get('state') == 'draft':
            stage = ['active', 'complete']
        elif data.get('state') == 'draft-complete':
            stage = ['active', 'complete', 'complete']

        # if we are creating from a group then this allows the group to be
        # set automatically
        data['group_id'] = request.params.get('group') or \
            request.params.get('groups__0__id')

        vars = {'data': data, 'errors': errors,
                'error_summary': error_summary,
                'action': 'new', 'stage': stage}
        c.errors_json = h.json.dumps(errors)

        self._setup_template_variables(context, {},
                                       package_type=package_type)

        # TODO: This check is to maintain backwards compatibility with the
        # old way of creating custom forms. This behaviour is now deprecated.
        if hasattr(self, 'package_form'):
            c.form = render(self.package_form, extra_vars=vars)
        else:
            c.form = render(self._package_form(package_type=package_type),
                            extra_vars=vars)
        return render(self._new_template(package_type),
                      extra_vars={'stage': stage})

    def resource_edit(self, id, resource_id, data=None, errors=None,
                      error_summary=None):
        if request.method == 'POST' and not data:
            data = data or clean_dict(dict_fns.unflatten(tuplize_dict(parse_params(
                request.POST))))
            # we don't want to include save as it is part of the form
            del data['save']

            context = {'model': model, 'session': model.Session,
                       'api_version': 3,
                       'user': c.user or c.author}

            data['package_id'] = id
            try:
                if resource_id:
                    data['id'] = resource_id
                    get_action('resource_update')(context, data)
                else:
                    get_action('resource_create')(context, data)
            except ValidationError, e:
                errors = e.error_dict
                error_summary = e.error_summary
                return self.resource_edit(id, resource_id, data,
                                          errors, error_summary)
            except NotAuthorized:
                abort(401, _('Unauthorized to edit this resource'))
            redirect(h.url_for(controller='package', action='resource_read',
                               id=id, resource_id=resource_id))


        context = {'model': model, 'session': model.Session,
                   'api_version': 3,
                   'user': c.user or c.author,}
        pkg_dict = get_action('package_show')(context, {'id': id})
        if pkg_dict['state'].startswith('draft'):
            # dataset has not yet been fully created
            resource_dict = get_action('resource_show')(context, {'id': resource_id})
            fields = ['url', 'resource_type', 'format', 'name', 'description', 'id']
            data = {}
            for field in fields:
                data[field] = resource_dict[field]
            return self.new_resource(id, data=data)
        # resource is fully created
        try:
            resource_dict = get_action('resource_show')(context, {'id': resource_id})
        except NotFound:
            abort(404, _('Resource not found'))
        c.pkg_dict = pkg_dict
        c.resource = resource_dict
        # set the form action
        c.form_action = h.url_for(controller='package',
                                  action='resource_edit',
                                  resource_id=resource_id,
                                  id=id)
        data = resource_dict
        errors = errors or {}
        error_summary = error_summary or {}
        vars = {'data': data, 'errors': errors,
                'error_summary': error_summary, 'action': 'new'}
        return render('package/resource_edit.html', extra_vars=vars)



    def new_resource(self, id, data=None, errors=None, error_summary=None):
        ''' FIXME: This is a temporary action to allow styling of the
        forms. '''
        if request.method == 'POST' and not data:
            save_action = request.params.get('save')
            data = data or clean_dict(dict_fns.unflatten(tuplize_dict(parse_params(
                request.POST))))
            # we don't want to include save as it is part of the form
            del data['save']
            resource_id = data['id']
            del data['id']

            context = {'model': model, 'session': model.Session,
                       'user': c.user or c.author}

            # see if we have any data that we are trying to save
            data_provided = False
            for key, value in data.iteritems():
                if value and key != 'resource_type':
                    data_provided = True
                    break

            if not data_provided and save_action != "go-dataset-complete":
                if save_action == 'go-dataset':
                    # go to final stage of adddataset
                    redirect(h.url_for(controller='package',
                                       action='edit', id=id))
                # see if we have added any resources
                try:
                    data_dict = get_action('package_show')(context, {'id': id})
                except NotAuthorized:
                    abort(401, _('Unauthorized to update dataset'))
                if not len(data_dict['resources']):
                    # no data so keep on page
                    h.flash_error(_('You must add at least one data resource'))
                    redirect(h.url_for(controller='package',
                                       action='new_resource', id=id))
                # we have a resource so let them add metadata
                redirect(h.url_for(controller='package',
                                   action='new_metadata', id=id))

            data['package_id'] = id
            try:
                if resource_id:
                    data['id'] = resource_id
                    get_action('resource_update')(context, data)
                else:
                    get_action('resource_create')(context, data)
            except ValidationError, e:
                errors = e.error_dict
                error_summary = e.error_summary
                return self.new_resource(id, data, errors, error_summary)
            except NotAuthorized:
                abort(401, _('Unauthorized to create a resource'))
            if save_action == 'go-metadata':
                # go to final stage of add dataset
                redirect(h.url_for(controller='package',
                                   action='new_metadata', id=id))
            elif save_action == 'go-dataset':
                # go to first stage of add dataset
                redirect(h.url_for(controller='package',
                                   action='edit', id=id))
            elif save_action == 'go-dataset-complete':
                # go to first stage of add dataset
                redirect(h.url_for(controller='package',
                                   action='read', id=id))
            else:
                # add more resources
                redirect(h.url_for(controller='package',
                                   action='new_resource', id=id))
        errors = errors or {}
        error_summary = error_summary or {}
        vars = {'data': data, 'errors': errors,
                'error_summary': error_summary, 'action': 'new'}
        vars['pkg_name'] = id
        # get resources for sidebar
        context = {'model': model, 'session': model.Session,
                   'user': c.user or c.author}
        pkg_dict = get_action('package_show')(context, {'id': id})
        # required for nav menu
        vars['pkg_dict'] = pkg_dict
        if pkg_dict['state'] == 'draft':
            vars['stage'] = ['complete', 'active']
        elif pkg_dict['state'] == 'draft-complete':
            vars['stage'] = ['complete', 'active', 'complete']
        return render('package/new_resource.html', extra_vars=vars)

    def new_metadata(self, id, data=None, errors=None, error_summary=None):
        ''' FIXME: This is a temporary action to allow styling of the
        forms. '''
        context = {'model': model, 'session': model.Session,
                   'user': c.user or c.author}

        if request.method == 'POST' and not data:
            save_action = request.params.get('save')
            data = data or clean_dict(dict_fns.unflatten(tuplize_dict(parse_params(
                request.POST))))
            # we don't want to include save as it is part of the form
            del data['save']

            data_dict = get_action('package_show')(context, {'id': id})

            data_dict['id'] = id
            # update the state
            if save_action == 'finish':
                # we want this to go live when saved
                data_dict['state'] = 'active'
            elif save_action in ['go-resources', 'go-dataset']:
                data_dict['state'] = 'draft-complete'
            # allow the state to be changed
            context['allow_state_change'] = True
            data_dict.update(data)
            try:
                get_action('package_update')(context, data_dict)
            except ValidationError, e:
                errors = e.error_dict
                error_summary = e.error_summary
                return self.new_metadata(id, data, errors, error_summary)
            except NotAuthorized:
                abort(401, _('Unauthorized to update dataset'))
            if save_action == 'go-resources':
                # we want to go back to the add resources form stage
                redirect(h.url_for(controller='package',
                                   action='new_resource', id=id))
            elif save_action == 'go-dataset':
                # we want to go back to the add dataset stage
                redirect(h.url_for(controller='package',
                                   action='edit', id=id))

            redirect(h.url_for(controller='package', action='read', id=id))

        if not data:
            data = get_action('package_show')(context, {'id': id})
        errors = errors or {}
        error_summary = error_summary or {}
        vars = {'data': data, 'errors': errors, 'error_summary': error_summary}
        vars['pkg_name'] = id

        package_type = self._get_package_type(id)
        self._setup_template_variables(context, {},
                                       package_type=package_type)

        return render('package/new_package_metadata.html', extra_vars=vars)

    def edit(self, id, data=None, errors=None, error_summary=None):
        package_type = self._get_package_type(id)
        context = {'model': model, 'session': model.Session,
                   'user': c.user or c.author,
                   'save': 'save' in request.params,
                   'moderated': config.get('moderated'),
                   'pending': True}

        if context['save'] and not data:
            return self._save_edit(id, context, package_type=package_type)
        try:
            c.pkg_dict = get_action('package_show')(context, {'id': id})
            context['for_edit'] = True
            old_data = get_action('package_show')(context, {'id': id})
            # old data is from the database and data is passed from the
            # user if there is a validation error. Use users data if there.
            if data:
                old_data.update(data)
            data = old_data
        except NotAuthorized:
            abort(401, _('Unauthorized to read package %s') % '')
        except NotFound:
            abort(404, _('Dataset not found'))
        # are we doing a multiphase add?
        if data.get('state', '').startswith('draft'):
            c.form_action = h.url_for(controller='package', action='new')
            c.form_style = 'new'
            return self.new(data=data, errors=errors,
                            error_summary=error_summary)

        c.pkg = context.get("package")
        c.resources_json = h.json.dumps(data.get('resources', []))

        try:
            check_access('package_update', context)
        except NotAuthorized, e:
            abort(401, _('User %r not authorized to edit %s') % (c.user, id))
        # convert tags if not supplied in data
        if data and not data.get('tag_string'):
            data['tag_string'] = ', '.join(h.dict_list_reduce(
                c.pkg_dict.get('tags', {}), 'name'))
        errors = errors or {}
        vars = {'data': data, 'errors': errors,
                'error_summary': error_summary, 'action': 'edit'}
        c.errors_json = h.json.dumps(errors)

        self._setup_template_variables(context, {'id': id},
                                       package_type=package_type)
        c.related_count = c.pkg.related_count

        # we have already completed stage 1
        vars['stage'] = ['active']
        if data.get('state') == 'draft':
            vars['stage'] = ['active', 'complete']
        elif data.get('state') == 'draft-complete':
            vars['stage'] = ['active', 'complete', 'complete']

        # TODO: This check is to maintain backwards compatibility with the
        # old way of creating custom forms. This behaviour is now deprecated.
        if hasattr(self, 'package_form'):
            c.form = render(self.package_form, extra_vars=vars)
        else:
            c.form = render(self._package_form(package_type=package_type),
                            extra_vars=vars)

        return render(self._edit_template(package_type),
                      extra_vars={'stage': vars['stage']})

    def read_ajax(self, id, revision=None):
        package_type = self._get_package_type(id)
        context = {'model': model, 'session': model.Session,
                   'user': c.user or c.author,
                   'revision_id': revision}
        try:
            data = get_action('package_show')(context, {'id': id})
<<<<<<< HEAD
=======
            schema = self._db_to_form_schema(package_type=package_type)
            if schema:
                data, errors = dict_fns.validate(data, schema)
>>>>>>> 3efeda6f
        except NotAuthorized:
            abort(401, _('Unauthorized to read package %s') % '')
        except NotFound:
            abort(404, _('Dataset not found'))

        data.pop('tags')
        data = flatten_to_string_key(data)
        response.headers['Content-Type'] = 'application/json;charset=utf-8'
        return h.json.dumps(data)

    def history_ajax(self, id):

        context = {'model': model, 'session': model.Session,
                   'user': c.user or c.author}
        data_dict = {'id': id}
        try:
            pkg_revisions = get_action('package_revision_list')(
                context, data_dict)
        except NotAuthorized:
            abort(401, _('Unauthorized to read package %s') % '')
        except NotFound:
            abort(404, _('Dataset not found'))

        data = []
        approved = False
        for num, revision in enumerate(pkg_revisions):
            if not approved and revision['approved_timestamp']:
                current_approved, approved = True, True
            else:
                current_approved = False

            data.append({'revision_id': revision['id'],
                         'message': revision['message'],
                         'timestamp': revision['timestamp'],
                         'author': revision['author'],
                         'approved': bool(revision['approved_timestamp']),
                         'current_approved': current_approved})

        response.headers['Content-Type'] = 'application/json;charset=utf-8'
        return h.json.dumps(data)

    def _get_package_type(self, id):
        """
        Given the id of a package it determines the plugin to load
        based on the package's type name (type). The plugin found
        will be returned, or None if there is no plugin associated with
        the type.
        """
        pkg = model.Package.get(id)
        if pkg:
            return pkg.type or 'dataset'
        return None

    def _tag_string_to_list(self, tag_string):
        ''' This is used to change tags from a sting to a list of dicts '''
        out = []
        for tag in tag_string.split(','):
            tag = tag.strip()
            if tag:
                out.append({'name': tag,
                            'state': 'active'})
        return out

    def _save_new(self, context, package_type=None):
        # The staged add dataset used the new functionality when the dataset is
        # partially created so we need to know if we actually are updating or
        # this is a real new.
        is_an_update = False
        ckan_phase = request.params.get('_ckan_phase')
        from ckan.lib.search import SearchIndexError
        try:
            data_dict = clean_dict(dict_fns.unflatten(
                tuplize_dict(parse_params(request.POST))))
            if ckan_phase:
                # prevent clearing of groups etc
                context['allow_partial_update'] = True
                # sort the tags
                data_dict['tags'] = self._tag_string_to_list(
                    data_dict['tag_string'])
                if data_dict.get('pkg_name'):
                    is_an_update = True
                    # This is actually an update not a save
                    data_dict['id'] = data_dict['pkg_name']
                    del data_dict['pkg_name']
                    # this is actually an edit not a save
                    pkg_dict = get_action('package_update')(context, data_dict)

                    if request.params['save'] == 'go-metadata':
                        # redirect to add metadata
                        url = h.url_for(controller='package',
                                        action='new_metadata',
                                        id=pkg_dict['name'])
                    else:
                        # redirect to add dataset resources
                        url = h.url_for(controller='package',
                                        action='new_resource',
                                        id=pkg_dict['name'])
                    redirect(url)
                # Make sure we don't index this dataset
                if request.params['save'] not in ['go-resource', 'go-metadata']:
                    data_dict['state'] = 'draft'
                # allow the state to be changed
                context['allow_state_change'] = True

            data_dict['type'] = package_type
            context['message'] = data_dict.get('log_message', '')
            pkg_dict = get_action('package_create')(context, data_dict)

            if ckan_phase:
                # redirect to add dataset resources
                url = h.url_for(controller='package',
                                action='new_resource',
                                id=pkg_dict['name'])
                redirect(url)

            self._form_save_redirect(pkg_dict['name'], 'new', package_type=package_type)
        except NotAuthorized:
            abort(401, _('Unauthorized to read package %s') % '')
        except NotFound, e:
            abort(404, _('Dataset not found'))
        except dict_fns.DataError:
            abort(400, _(u'Integrity Error'))
        except SearchIndexError, e:
            try:
                exc_str = unicode(repr(e.args))
            except Exception:  # We don't like bare excepts
                exc_str = unicode(str(e))
            abort(500, _(u'Unable to add package to search index.') + exc_str)
        except ValidationError, e:
            errors = e.error_dict
            error_summary = e.error_summary
            if is_an_update:
                # we need to get the state of the dataset to show the stage we
                # are on.
                pkg_dict = get_action('package_show')(context, data_dict)
                data_dict['state'] = pkg_dict['state']
                return self.edit(data_dict['id'], data_dict,
                                 errors, error_summary)
            data_dict['state'] = 'none'
            return self.new(data_dict, errors, error_summary)

    def _save_edit(self, name_or_id, context, package_type=None):
        from ckan.lib.search import SearchIndexError
        log.debug('Package save request name: %s POST: %r',
                  name_or_id, request.POST)
        try:
            data_dict = clean_dict(dict_fns.unflatten(
                tuplize_dict(parse_params(request.POST))))
            if '_ckan_phase' in data_dict:
                # we allow partial updates to not destroy existing resources
                context['allow_partial_update'] = True
                data_dict['tags'] = self._tag_string_to_list(
                    data_dict['tag_string'])
                del data_dict['_ckan_phase']
                del data_dict['save']
            context['message'] = data_dict.get('log_message', '')
            if not context['moderated']:
                context['pending'] = False
            data_dict['id'] = name_or_id
            pkg = get_action('package_update')(context, data_dict)
            if request.params.get('save', '') == 'Approve':
                get_action('make_latest_pending_package_active')(
                    context, data_dict)
            c.pkg = context['package']
            c.pkg_dict = pkg

            self._form_save_redirect(pkg['name'], 'edit', package_type=package_type)
        except NotAuthorized:
            abort(401, _('Unauthorized to read package %s') % id)
        except NotFound, e:
            abort(404, _('Dataset not found'))
        except dict_fns.DataError:
            abort(400, _(u'Integrity Error'))
        except SearchIndexError, e:
            try:
                exc_str = unicode(repr(e.args))
            except Exception:  # We don't like bare excepts
                exc_str = unicode(str(e))
            abort(500, _(u'Unable to update search index.') + exc_str)
        except ValidationError, e:
            errors = e.error_dict
            error_summary = e.error_summary
            return self.edit(name_or_id, data_dict, errors, error_summary)

    def _form_save_redirect(self, pkgname, action, package_type=None):
        '''This redirects the user to the CKAN package/read page,
        unless there is request parameter giving an alternate location,
        perhaps an external website.
        @param pkgname - Name of the package just edited
        @param action - What the action of the edit was
        '''
        assert action in ('new', 'edit')
        url = request.params.get('return_to') or \
            config.get('package_%s_return_url' % action)
        if url:
            url = url.replace('<NAME>', pkgname)
        else:
            if package_type is None or package_type == 'dataset':
                url = h.url_for(controller='package', action='read', id=pkgname)
            else:
                url = h.url_for('{0}_read'.format(package_type), id=pkgname)
        redirect(url)

    def _adjust_license_id_options(self, pkg, fs):
        options = fs.license_id.render_opts['options']
        is_included = False
        for option in options:
            license_id = option[1]
            if license_id == pkg.license_id:
                is_included = True
        if not is_included:
            options.insert(1, (pkg.license_id, pkg.license_id))

    def authz(self, id):
        pkg = model.Package.get(id)
        if pkg is None:
            abort(404, _('Dataset not found'))
        # needed to add in the tab bar to the top of the auth page
        c.pkg = pkg
        c.pkgname = pkg.name
        c.pkgtitle = pkg.title
        try:
            context = {'model': model, 'user': c.user or c.author,
                       'package': pkg}
            check_access('package_edit_permissions', context)
            c.authz_editable = True
            c.pkg_dict = get_action('package_show')(context, {'id': id})
        except NotAuthorized:
            c.authz_editable = False
        if not c.authz_editable:
            abort(401, _('User %r not authorized to edit %s '
                               'authorizations') % (c.user, id))

        roles = self._handle_update_of_authz(pkg)
        self._prepare_authz_info_for_render(roles)

        # c.related_count = len(pkg.related)

        return render('package/authz.html')

    def delete(self, id):

        if 'cancel' in request.params:
            h.redirect_to(controller='package', action='edit', id=id)

        context = {'model': model, 'session': model.Session,
                   'user': c.user or c.author}

        try:
            check_access('package_delete', context, {'id': id})
        except NotAuthorized:
            abort(401, _('Unauthorized to delete package %s') % '')

        try:
            if request.method == 'POST':
                get_action('package_delete')(context, {'id': id})
                h.flash_notice(_('Dataset has been deleted.'))
                h.redirect_to(controller='package', action='search')
            c.pkg_dict = get_action('package_show')(context, {'id': id})
        except NotAuthorized:
            abort(401, _('Unauthorized to delete package %s') % '')
        except NotFound:
            abort(404, _('Dataset not found'))
        return render('package/confirm_delete.html')

    def resource_delete(self, id, resource_id):

        if 'cancel' in request.params:
            h.redirect_to(controller='package', action='resource_edit', resource_id=resource_id, id=id)

        context = {'model': model, 'session': model.Session,
                   'user': c.user or c.author}

        try:
            check_access('package_delete', context, {'id': id})
        except NotAuthorized:
            abort(401, _('Unauthorized to delete package %s') % '')

        try:
            if request.method == 'POST':
                get_action('resource_delete')(context, {'id': resource_id})
                h.flash_notice(_('Resource has been deleted.'))
                h.redirect_to(controller='package', action='read', id=id)
            c.resource_dict = get_action('resource_show')(context, {'id': resource_id})
            c.pkg_id = id
        except NotAuthorized:
            abort(401, _('Unauthorized to delete resource %s') % '')
        except NotFound:
            abort(404, _('Resource not found'))
        return render('package/confirm_delete_resource.html')

    def autocomplete(self):
        # DEPRECATED in favour of /api/2/util/dataset/autocomplete
        q = unicode(request.params.get('q', ''))
        if not len(q):
            return ''

        context = {'model': model, 'session': model.Session,
                   'user': c.user or c.author}

        data_dict = {'q': q}
        packages = get_action('package_autocomplete')(context, data_dict)

        pkg_list = []
        for pkg in packages:
            pkg_list.append('%s|%s' % (pkg['match_displayed'].
                                       replace('|', ' '), pkg['name']))
        return '\n'.join(pkg_list)

    def _render_edit_form(self, fs, params={}, clear_session=False):
        # errors arrive in c.error and fs.errors
        c.log_message = params.get('log_message', '')
        # rgrp: expunge everything from session before dealing with
        # validation errors) so we don't have any problematic saves
        # when the fs.render causes a flush.
        # seb: If the session is *expunged*, then the form can't be
        # rendered; I've settled with a rollback for now, which isn't
        # necessarily what's wanted here.
        # dread: I think this only happened with tags because until
        # this changeset, Tag objects were created in the Renderer
        # every time you hit preview. So I don't believe we need to
        # clear the session any more. Just in case I'm leaving it in
        # with the log comments to find out.
        if clear_session:
            # log to see if clearing the session is ever required
            if model.Session.new or model.Session.dirty or \
                    model.Session.deleted:
                log.warn('Expunging session changes which were not expected: '
                         '%r %r %r', (model.Session.new, model.Session.dirty,
                                      model.Session.deleted))
            try:
                model.Session.rollback()
            except AttributeError:
                # older SQLAlchemy versions
                model.Session.clear()
        edit_form_html = fs.render()
        c.form = h.literal(edit_form_html)
        return h.literal(render('package/edit_form.html'))

    def _update_authz(self, fs):
        validation = fs.validate()
        if not validation:
            c.form = self._render_edit_form(fs, request.params)
            raise package_saver.ValidationException(fs)
        try:
            fs.sync()
        except Exception, inst:
            model.Session.rollback()
            raise
        else:
            model.Session.commit()

    def resource_read(self, id, resource_id):
        context = {'model': model, 'session': model.Session,
                   'user': c.user or c.author}

        try:
            c.resource = get_action('resource_show')(context,
                                                     {'id': resource_id})
            c.package = get_action('package_show')(context, {'id': id})
            # required for nav menu
            c.pkg = context['package']
            c.pkg_dict = c.package
        except NotFound:
            abort(404, _('Resource not found'))
        except NotAuthorized:
            abort(401, _('Unauthorized to read resource %s') % id)
        # get package license info
        license_id = c.package.get('license_id')
        try:
            c.package['isopen'] = model.Package.\
                get_license_register()[license_id].isopen()
        except KeyError:
            c.package['isopen'] = False

        # TODO: find a nicer way of doing this
        c.datastore_api = '%s/api/action' % config.get('ckan.site_url','').rstrip('/')

        c.related_count = c.pkg.related_count
        return render('package/resource_read.html')

    def resource_download(self, id, resource_id):
        """
        Provides a direct download by redirecting the user to the url stored
        against this resource.
        """
        context = {'model': model, 'session': model.Session,
                   'user': c.user or c.author}

        try:
            rsc = get_action('resource_show')(context, {'id': resource_id})
            pkg = get_action('package_show')(context, {'id': id})
        except NotFound:
            abort(404, _('Resource not found'))
        except NotAuthorized:
            abort(401, _('Unauthorized to read resource %s') % id)

        if not 'url' in rsc:
            abort(404, _('No download is available'))
        redirect(rsc['url'])

    def follow(self, id):
        '''Start following this dataset.'''
        context = {'model': model,
                   'session': model.Session,
                   'user': c.user or c.author}
        data_dict = {'id': id}
        try:
            get_action('follow_dataset')(context, data_dict)
            package_dict = get_action('package_show')(context, data_dict)
            h.flash_success(_("You are now following {0}").format(
                package_dict['title']))
        except ValidationError as e:
            error_message = (e.extra_msg or e.message or e.error_summary
                    or e.error_dict)
            h.flash_error(error_message)
        except NotAuthorized as e:
            h.flash_error(e.extra_msg)
        h.redirect_to(controller='package', action='read', id=id)

    def unfollow(self, id):
        '''Stop following this dataset.'''
        context = {'model': model,
                   'session': model.Session,
                   'user': c.user or c.author}
        data_dict = {'id': id}
        try:
            get_action('unfollow_dataset')(context, data_dict)
            package_dict = get_action('package_show')(context, data_dict)
            h.flash_success(_("You are no longer following {0}").format(
                package_dict['title']))
        except ValidationError as e:
            error_message = (e.extra_msg or e.message or e.error_summary
                    or e.error_dict)
            h.flash_error(error_message)
        except (NotFound, NotAuthorized) as e:
            error_message = e.extra_msg or e.message
            h.flash_error(error_message)
        h.redirect_to(controller='package', action='read', id=id)

    def followers(self, id=None):
        context = {'model': model, 'session': model.Session,
                   'user': c.user or c.author, 'for_view': True}
        data_dict = {'id': id}
        try:
            c.pkg_dict = get_action('package_show')(context, data_dict)
            c.pkg = context['package']
            c.followers = get_action('dataset_follower_list')(context,
                    {'id': c.pkg_dict['id']})

            c.related_count = c.pkg.related_count
        except NotFound:
            abort(404, _('Dataset not found'))
        except NotAuthorized:
            abort(401, _('Unauthorized to read package %s') % id)

        return render('package/followers.html')

    def activity(self, id):
        '''Render this package's public activity stream page.'''

        context = {'model': model, 'session': model.Session,
                   'user': c.user or c.author, 'for_view': True}
        data_dict = {'id': id}
        try:
            c.pkg_dict = get_action('package_show')(context, data_dict)
            c.pkg = context['package']
            c.package_activity_stream = get_action(
                    'package_activity_list_html')(context,
                            {'id': c.pkg_dict['id']})
            c.related_count = c.pkg.related_count
        except NotFound:
            abort(404, _('Dataset not found'))
        except NotAuthorized:
            abort(401, _('Unauthorized to read dataset %s') % id)

        return render('package/activity.html')

    def resource_embedded_dataviewer(self, id, resource_id,
                                     width=500, height=500):
        """
        Embeded page for a read-only resource dataview. Allows
        for width and height to be specified as part of the
        querystring (as well as accepting them via routes).
        """
        context = {'model': model, 'session': model.Session,
                   'user': c.user or c.author}

        try:
            c.resource = get_action('resource_show')(context,
                                                     {'id': resource_id})
            c.package = get_action('package_show')(context, {'id': id})
            c.resource_json = h.json.dumps(c.resource)

            # double check that the resource belongs to the specified package
            if not c.resource['id'] in [r['id']
                                        for r in c.package['resources']]:
                raise NotFound

        except NotFound:
            abort(404, _('Resource not found'))
        except NotAuthorized:
            abort(401, _('Unauthorized to read resource %s') % id)

        # Construct the recline state
        state_version = int(request.params.get('state_version', '1'))
        recline_state = self._parse_recline_state(request.params)
        if recline_state is None:
            abort(400, ('"state" parameter must be a valid recline '
                        'state (version %d)' % state_version))

        c.recline_state = h.json.dumps(recline_state)

        c.width = max(int(request.params.get('width', width)), 100)
        c.height = max(int(request.params.get('height', height)), 100)
        c.embedded = True

        return render('package/resource_embedded_dataviewer.html')

    def _parse_recline_state(self, params):
        state_version = int(request.params.get('state_version', '1'))
        if state_version != 1:
            return None

        recline_state = {}
        for k, v in request.params.items():
            try:
                v = h.json.loads(v)
            except ValueError:
                pass
            recline_state[k] = v

        recline_state.pop('width', None)
        recline_state.pop('height', None)
        recline_state['readOnly'] = True

        # previous versions of recline setup used elasticsearch_url attribute
        # for data api url - see http://trac.ckan.org/ticket/2639
        # fix by relocating this to url attribute which is the default location
        if 'dataset' in recline_state and 'elasticsearch_url' in recline_state['dataset']:
            recline_state['dataset']['url'] = recline_state['dataset']['elasticsearch_url']

        # Ensure only the currentView is available
        # default to grid view if none specified
        if not recline_state.get('currentView', None):
            recline_state['currentView'] = 'grid'
        for k in recline_state.keys():
            if k.startswith('view-') and \
                    not k.endswith(recline_state['currentView']):
                recline_state.pop(k)
        return recline_state

    def resource_datapreview(self, id, resource_id):
        '''
        Embeded page for a resource data-preview.

        Depending on the type, different previews are loaded.
        This could be an img tag where the image is loaded directly or an iframe that
        embeds a webpage, recline or a pdf preview.
        '''
        context = {
            'model': model,
            'session': model.Session,
            'user': c.user or c.author
        }

        try:
            c.resource = get_action('resource_show')(context,
                                                     {'id': resource_id})
            c.package = get_action('package_show')(context, {'id': id})

            data_dict = {'resource': c.resource, 'package': c.package}
            on_same_domain = datapreview.resource_is_on_same_domain(data_dict)
            data_dict['resource']['on_same_domain'] = on_same_domain

            # FIXME this wants to not use plugins as it is an imported name
            # and we already import it an p should really only be in
            # extensu=ions in my opinion also just make it look nice and be
            # readable grrrrrr
            plugins = p.PluginImplementations(p.IResourcePreview)
            plugins_that_can_preview = [plugin for plugin in plugins
                                    if plugin.can_preview(data_dict)]
            if len(plugins_that_can_preview) == 0:
                abort(409, _('No preview has been defined.'))
            if len(plugins_that_can_preview) > 1:
                log.warn('Multiple previews are possible. {0}'.format(
                                            plugins_that_can_preview))

            plugin = plugins_that_can_preview[0]
            plugin.setup_template_variables(context, data_dict)

            c.resource_json = json.dumps(c.resource)

        except NotFound:
            abort(404, _('Resource not found'))
        except NotAuthorized:
            abort(401, _('Unauthorized to read resource %s') % id)
        else:
            return render(plugin.preview_template(context, data_dict))<|MERGE_RESOLUTION|>--- conflicted
+++ resolved
@@ -10,22 +10,9 @@
 import ckan.logic as logic
 import ckan.lib.base as base
 import ckan.lib.maintain as maintain
-<<<<<<< HEAD
-from ckan.lib.package_saver import PackageSaver, ValidationException
-from ckan.lib.navl.dictization_functions import DataError, unflatten
-from ckan.logic import NotFound, NotAuthorized, ValidationError
-from ckan.logic import (tuplize_dict,
-                        clean_dict,
-                        parse_params,
-                        flatten_to_string_key)
-from ckan.lib.i18n import get_lang
-import ckan.rating
-import ckan.misc
-=======
 import ckan.lib.package_saver as package_saver
 import ckan.lib.i18n as i18n
 import ckan.lib.navl.dictization_functions as dict_fns
->>>>>>> 3efeda6f
 import ckan.lib.accept as accept
 import ckan.lib.helpers as h
 import ckan.model as model
@@ -77,31 +64,6 @@
     def _package_form(self, package_type=None):
         return lookup_package_plugin(package_type).package_form()
 
-<<<<<<< HEAD
-=======
-    def _form_to_db_schema(self, package_type=None):
-        return lookup_package_plugin(package_type).form_to_db_schema()
-
-    def _db_to_form_schema(self, package_type=None):
-        '''This is an interface to manipulate data from the database
-        into a format suitable for the form (optional)'''
-        return lookup_package_plugin(package_type).db_to_form_schema()
-
-    def _check_data_dict(self, data_dict, package_type=None):
-        '''Check if the return data is correct, mostly for checking out if
-        spammers are submitting only part of the form'''
-
-        # check_data_dict() is deprecated. If the package_plugin has a
-        # check_data_dict() we'll call it, if it doesn't have the method we'll
-        # do nothing.
-        package_plugin = lookup_package_plugin(package_type)
-        check_data_dict = getattr(package_plugin, 'check_data_dict', None)
-        if check_data_dict:
-            return check_data_dict(data_dict)
-        else:
-            return data_dict
-
->>>>>>> 3efeda6f
     def _setup_template_variables(self, context, data_dict, package_type=None):
         return lookup_package_plugin(package_type).\
             setup_template_variables(context, data_dict)
@@ -834,12 +796,6 @@
                    'revision_id': revision}
         try:
             data = get_action('package_show')(context, {'id': id})
-<<<<<<< HEAD
-=======
-            schema = self._db_to_form_schema(package_type=package_type)
-            if schema:
-                data, errors = dict_fns.validate(data, schema)
->>>>>>> 3efeda6f
         except NotAuthorized:
             abort(401, _('Unauthorized to read package %s') % '')
         except NotFound:
