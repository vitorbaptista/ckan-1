--- conflicted
+++ resolved
@@ -898,14 +898,9 @@
     def admins(self, id):
         group_type = self._ensure_controller_matches_group_type(id)
         c.group_dict = self._get_group_dict(id)
-<<<<<<< HEAD
-        c.admins = new_authz.get_group_or_org_admin_ids(id)
+        c.admins = authz.get_group_or_org_admin_ids(id)
         return render(self._admins_template(c.group_dict['type']),
                       extra_vars={'group_type': group_type})
-=======
-        c.admins = authz.get_group_or_org_admin_ids(id)
-        return render(self._admins_template(c.group_dict['type']))
->>>>>>> 5f882cba
 
     def about(self, id):
         group_type = self._ensure_controller_matches_group_type(id)
