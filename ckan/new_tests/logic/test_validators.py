--- conflicted
+++ resolved
@@ -318,7 +318,6 @@
     # TODO: Test user_name_validator()'s behavior when there's a 'user_obj' in
     # the context dict.
 
-<<<<<<< HEAD
     def test_if_empty_guess_format(self):
 
         import ckan.logic.validators as validators
@@ -372,7 +371,7 @@
 
         format = validators.clean_format('')
         assert format == ''
-=======
+
     def test_datasets_with_org_can_be_private_when_creating(self):
 
         import ckan.logic.validators as validators
@@ -446,5 +445,4 @@
         call_validator(key, data, errors, context={'model': mock_model})
 
     #TODO: Need to test when you are not providing owner_org and the validator
-    #      queries for the dataset with package_show
->>>>>>> 09645d1c
+    #      queries for the dataset with package_show