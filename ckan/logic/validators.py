import datetime
from itertools import count
import re

import ckan.lib.navl.dictization_functions as df
import ckan.logic as logic
import ckan.lib.helpers as h
from ckan.model import (MAX_TAG_LENGTH, MIN_TAG_LENGTH,
                        PACKAGE_NAME_MIN_LENGTH, PACKAGE_NAME_MAX_LENGTH,
                        PACKAGE_VERSION_MAX_LENGTH,
                        VOCABULARY_NAME_MAX_LENGTH,
                        VOCABULARY_NAME_MIN_LENGTH)
import ckan.new_authz as new_authz

from ckan.common import _

Invalid = df.Invalid
StopOnError = df.StopOnError
Missing = df.Missing
missing = df.missing

def owner_org_validator(key, data, errors, context):

    value = data.get(key)

    if value is missing or value is None:
        if not new_authz.check_config_permission('create_unowned_dataset'):
            raise Invalid(_('A organization must be supplied'))
        data.pop(key, None)
        raise df.StopOnError

    model = context['model']
    user = context['user']
    user = model.User.get(user)
    if value == '':
        # only sysadmins can remove datasets from org
        if not user.sysadmin:
            raise Invalid(_('You cannot remove a dataset from an existing organization'))
        return

    group = model.Group.get(value)
    if not group:
        raise Invalid(_('Organization does not exist'))
    group_id = group.id
<<<<<<< HEAD
    user = context['user']
    user = model.User.get(user)
    if not(user.sysadmin or
           new_authz.has_user_permission_for_group_or_org(
               group_id, user.name, 'create_dataset')):
=======
    if not(user.sysadmin or user.is_in_group(group_id)):
>>>>>>> ba560b99
        raise Invalid(_('You cannot add a dataset to this organization'))
    data[key] = group_id


def package_id_not_changed(value, context):

    package = context.get('package')
    if package and value != package.id:
        raise Invalid('Cannot change value of key from %s to %s. '
                      'This key is read-only' % (package.id, value))
    return value

def int_validator(value, context):
    if isinstance(value, int):
        return value
    try:
        if value.strip() == '':
            return None
        return int(value)
    except (AttributeError, ValueError), e:
        raise Invalid(_('Invalid integer'))

def natural_number_validator(value, context):
    value = int_validator(value, context)
    if value < 0:
        raise Invalid(_('Must be natural number'))
    return value

def boolean_validator(value, context):
    if isinstance(value, bool):
        return value
    if value.lower() in ['true', 'yes', 't', 'y', '1']:
        return True
    return False

def isodate(value, context):
    if isinstance(value, datetime.datetime):
        return value
    if value == '':
        return None
    try:
        date = h.date_str_to_datetime(value)
    except (TypeError, ValueError), e:
        raise Invalid(_('Date format incorrect'))
    return date

def no_http(value, context):

    model = context['model']
    session = context['session']

    if 'http:' in value:
        raise Invalid(_('No links are allowed in the log_message.'))
    return value

def package_id_exists(value, context):

    model = context['model']
    session = context['session']

    result = session.query(model.Package).get(value)
    if not result:
        raise Invalid('%s: %s' % (_('Not found'), _('Dataset')))
    return value

def package_name_exists(value, context):

    model = context['model']
    session = context['session']

    result = session.query(model.Package).filter_by(name=value).first()

    if not result:
        raise Invalid(_('Not found') + ': %s' % value)
    return value

def package_id_or_name_exists(package_id_or_name, context):
    '''Return the given package_id_or_name if such a package exists.

    :raises: ckan.lib.navl.dictization_functions.Invalid if there is no
        package with the given id or name

    '''
    model = context['model']
    session = context['session']

    result = session.query(model.Package).get(package_id_or_name)
    if result:
        return package_id_or_name

    result = session.query(model.Package).filter_by(
            name=package_id_or_name).first()

    if not result:
        raise Invalid('%s: %s' % (_('Not found'), _('Dataset')))

    return package_id_or_name

def user_id_exists(user_id, context):
    """Raises Invalid if the given user_id does not exist in the model given
    in the context, otherwise returns the given user_id.

    """
    model = context['model']
    session = context['session']

    result = session.query(model.User).get(user_id)
    if not result:
        raise Invalid('%s: %s' % (_('Not found'), _('User')))
    return user_id

def user_id_or_name_exists(user_id_or_name, context):
    '''Return the given user_id_or_name if such a user exists.

    :raises: ckan.lib.navl.dictization_functions.Invalid if no user can be
        found with the given id or user name

    '''
    model = context['model']
    session = context['session']
    result = session.query(model.User).get(user_id_or_name)
    if result:
        return user_id_or_name
    result = session.query(model.User).filter_by(name=user_id_or_name).first()
    if not result:
        raise Invalid('%s: %s' % (_('Not found'), _('User')))
    return user_id_or_name

def group_id_exists(group_id, context):
    """Raises Invalid if the given group_id does not exist in the model given
    in the context, otherwise returns the given group_id.

    """
    model = context['model']
    session = context['session']

    result = session.query(model.Group).get(group_id)
    if not result:
        raise Invalid('%s: %s' % (_('Not found'), _('Group')))
    return group_id


def related_id_exists(related_id, context):
    """Raises Invalid if the given related_id does not exist in the model
    given in the context, otherwise returns the given related_id.

    """
    model = context['model']
    session = context['session']

    result = session.query(model.Related).get(related_id)
    if not result:
        raise Invalid('%s: %s' % (_('Not found'), _('Related')))
    return related_id

def group_id_or_name_exists(reference, context):
    """
    Raises Invalid if a group identified by the name or id cannot be found.
    """
    model = context['model']
    result = model.Group.get(reference)
    if not result:
        raise Invalid(_('That group name or ID does not exist.'))
    return reference

def activity_type_exists(activity_type):
    """Raises Invalid if there is no registered activity renderer for the
    given activity_type. Otherwise returns the given activity_type.

    This just uses object_id_validators as a lookup.
    very safe.

    """
    if activity_type in object_id_validators:
        return activity_type
    else:
        raise Invalid('%s: %s' % (_('Not found'), _('Activity type')))

def resource_id_exists(value, context):

    model = context['model']
    session = context['session']

    result = session.query(model.Resource).get(value)
    if not result:
        raise Invalid('%s: %s' % (_('Not found'), _('Resource')))
    return value

# A dictionary mapping activity_type values from activity dicts to functions
# for validating the object_id values from those same activity dicts.
object_id_validators = {
    'new package' : package_id_exists,
    'changed package' : package_id_exists,
    'deleted package' : package_id_exists,
    'follow dataset' : package_id_exists,
    'new user' : user_id_exists,
    'changed user' : user_id_exists,
    'follow user' : user_id_exists,
    'new group' : group_id_exists,
    'changed group' : group_id_exists,
    'deleted group' : group_id_exists,
    'new organization' : group_id_exists,
    'changed organization' : group_id_exists,
    'deleted organization' : group_id_exists,
    'follow group' : group_id_exists,
    'new related item': related_id_exists,
    'deleted related item': related_id_exists,
    'changed related item': related_id_exists,
    }

def object_id_validator(key, activity_dict, errors, context):
    """Validate the 'object_id' value of an activity_dict.

    Uses the object_id_validators dict (above) to find and call an 'object_id'
    validator function for the given activity_dict's 'activity_type' value.

    Raises Invalid if the model given in context contains no object of the
    correct type (according to the 'activity_type' value of the activity_dict)
    with the given ID.

    Raises Invalid if there is no object_id_validator for the activity_dict's
    'activity_type' value.

    """
    activity_type = activity_dict[('activity_type',)]
    if object_id_validators.has_key(activity_type):
        object_id = activity_dict[('object_id',)]
        return object_id_validators[activity_type](object_id, context)
    else:
        raise Invalid('There is no object_id validator for '
            'activity type "%s"' % activity_type)

def extras_unicode_convert(extras, context):
    for extra in extras:
        extras[extra] = unicode(extras[extra])
    return extras

name_match = re.compile('[a-z0-9_\-]*$')
def name_validator(val, context):
    # check basic textual rules
    if val in ['new', 'edit', 'search']:
        raise Invalid(_('That name cannot be used'))

    if len(val) < 2:
        raise Invalid(_('Name must be at least %s characters long') % 2)
    if len(val) > PACKAGE_NAME_MAX_LENGTH:
        raise Invalid(_('Name must be a maximum of %i characters long') % \
                      PACKAGE_NAME_MAX_LENGTH)
    if not name_match.match(val):
        raise Invalid(_('Url must be purely lowercase alphanumeric '
                        '(ascii) characters and these symbols: -_'))
    return val

def package_name_validator(key, data, errors, context):
    model = context["model"]
    session = context["session"]
    package = context.get("package")

    query = session.query(model.Package.name).filter_by(name=data[key])
    if package:
        package_id = package.id
    else:
        package_id = data.get(key[:-1] + ("id",))
    if package_id and package_id is not missing:
        query = query.filter(model.Package.id <> package_id)
    result = query.first()
    if result:
        errors[key].append(_('That URL is already in use.'))

    value = data[key]
    if len(value) < PACKAGE_NAME_MIN_LENGTH:
        raise Invalid(
            _('Name "%s" length is less than minimum %s') % (value, PACKAGE_NAME_MIN_LENGTH)
        )
    if len(value) > PACKAGE_NAME_MAX_LENGTH:
        raise Invalid(
            _('Name "%s" length is more than maximum %s') % (value, PACKAGE_NAME_MAX_LENGTH)
        )

def package_version_validator(value, context):

    if len(value) > PACKAGE_VERSION_MAX_LENGTH:
        raise Invalid(_('Version must be a maximum of %i characters long') % \
                      PACKAGE_VERSION_MAX_LENGTH)
    return value

def duplicate_extras_key(key, data, errors, context):

    unflattened = df.unflatten(data)
    extras = unflattened.get('extras', [])
    extras_keys = []
    for extra in extras:
        if not extra.get('deleted'):
            extras_keys.append(extra['key'])

    for extra_key in set(extras_keys):
        extras_keys.remove(extra_key)
    if extras_keys:
        key_ = ('extras_validation',)
        assert key_ not in errors
        errors[key_] = [_('Duplicate key "%s"') % extras_keys[0]]

def group_name_validator(key, data, errors, context):
    model = context['model']
    session = context['session']
    group = context.get('group')

    query = session.query(model.Group.name).filter_by(name=data[key])
    if group:
        group_id = group.id
    else:
        group_id = data.get(key[:-1] + ('id',))
    if group_id and group_id is not missing:
        query = query.filter(model.Group.id <> group_id)
    result = query.first()
    if result:
        errors[key].append(_('Group name already exists in database'))

def tag_length_validator(value, context):

    if len(value) < MIN_TAG_LENGTH:
        raise Invalid(
            _('Tag "%s" length is less than minimum %s') % (value, MIN_TAG_LENGTH)
        )
    if len(value) > MAX_TAG_LENGTH:
        raise Invalid(
            _('Tag "%s" length is more than maximum %i') % (value, MAX_TAG_LENGTH)
        )
    return value

def tag_name_validator(value, context):

    tagname_match = re.compile('[\w \-.]*$', re.UNICODE)
    if not tagname_match.match(value):
        raise Invalid(_('Tag "%s" must be alphanumeric '
                        'characters or symbols: -_.') % (value))
    return value

def tag_not_uppercase(value, context):

    tagname_uppercase = re.compile('[A-Z]')
    if tagname_uppercase.search(value):
        raise Invalid(_('Tag "%s" must not be uppercase' % (value)))
    return value

def tag_string_convert(key, data, errors, context):
    '''Takes a list of tags that is a comma-separated string (in data[key])
    and parses tag names. These are added to the data dict, enumerated. They
    are also validated.'''

    if isinstance(data[key], basestring):
        tags = [tag.strip() \
                for tag in data[key].split(',') \
                if tag.strip()]
    else:
        tags = data[key]

    current_index = max( [int(k[1]) for k in data.keys() if len(k) == 3 and k[0] == 'tags'] + [-1] )

    for num, tag in zip(count(current_index+1), tags):
        data[('tags', num, 'name')] = tag

    for tag in tags:
        tag_length_validator(tag, context)
        tag_name_validator(tag, context)

def ignore_not_admin(key, data, errors, context):
    # Deprecated in favour of ignore_not_package_admin
    return ignore_not_package_admin(key, data, errors, context)

def ignore_not_package_admin(key, data, errors, context):
    '''Ignore if the user is not allowed to administer the package specified.'''

    model = context['model']
    user = context.get('user')

    if 'ignore_auth' in context:
        return

    if user and new_authz.is_sysadmin(user):
        return

    authorized = False
    pkg = context.get('package')
    if pkg:
        try:
            logic.check_access('package_change_state',context)
            authorized = True
        except logic.NotAuthorized:
            authorized = False

    if (user and pkg and authorized):
        return

    # allow_state_change in the context will allow the state to be changed
    # FIXME is this the best way to cjeck for state only?
    if key == ('state',) and context.get('allow_state_change'):
        return
    data.pop(key)


def ignore_not_sysadmin(key, data, errors, context):
    '''Ignore the field if user not sysadmin or ignore_auth in context.'''

    user = context.get('user')
    ignore_auth = context.get('ignore_auth')

    if ignore_auth or (user and new_authz.is_sysadmin(user)):
        return

    data.pop(key)


def ignore_not_group_admin(key, data, errors, context):
    '''Ignore if the user is not allowed to administer for the group specified.'''

    model = context['model']
    user = context.get('user')

    if user and new_authz.is_sysadmin(user):
        return

    authorized = False
    group = context.get('group')
    if group:
        try:
            logic.check_access('group_change_state',context)
            authorized = True
        except logic.NotAuthorized:
            authorized = False

    if (user and group and authorized):
        return

    data.pop(key)

def user_name_validator(key, data, errors, context):
    model = context["model"]
    session = context["session"]
    user = context.get("user_obj")

    query = session.query(model.User.name).filter_by(name=data[key])
    if user:
        user_id = user.id
    else:
        user_id = data.get(key[:-1] + ("id",))
    if user_id and user_id is not missing:
        query = query.filter(model.User.id <> user_id)
    result = query.first()
    if result:
        errors[key].append(_('That login name is not available.'))

def user_both_passwords_entered(key, data, errors, context):

    password1 = data.get(('password1',),None)
    password2 = data.get(('password2',),None)

    if password1 is None or password1 == '' or \
       password2 is None or password2 == '':
        errors[('password',)].append(_('Please enter both passwords'))

def user_password_validator(key, data, errors, context):
    value = data[key]

    if not value == '' and not isinstance(value, Missing) and not len(value) >= 4:
        errors[('password',)].append(_('Your password must be 4 characters or longer'))

def user_passwords_match(key, data, errors, context):

    password1 = data.get(('password1',),None)
    password2 = data.get(('password2',),None)

    if not password1 == password2:
        errors[key].append(_('The passwords you entered do not match'))
    else:
        #Set correct password
        data[('password',)] = password1

def user_password_not_empty(key, data, errors, context):
    '''Only check if password is present if the user is created via action API.
       If not, user_both_passwords_entered will handle the validation'''

    if not ('password1',) in data and not ('password2',) in data:
        password = data.get(('password',),None)
        if not password:
            errors[key].append(_('Missing value'))

def user_about_validator(value,context):
    if 'http://' in value or 'https://' in value:
        raise Invalid(_('Edit not allowed as it looks like spam. Please avoid links in your description.'))

    return value

def vocabulary_name_validator(name, context):
    model = context['model']
    session = context['session']

    if len(name) < VOCABULARY_NAME_MIN_LENGTH:
        raise Invalid(_('Name must be at least %s characters long') %
            VOCABULARY_NAME_MIN_LENGTH)
    if len(name) > VOCABULARY_NAME_MAX_LENGTH:
        raise Invalid(_('Name must be a maximum of %i characters long') %
                      VOCABULARY_NAME_MAX_LENGTH)
    query = session.query(model.Vocabulary.name).filter_by(name=name)
    result = query.first()
    if result:
        raise Invalid(_('That vocabulary name is already in use.'))
    return name

def vocabulary_id_not_changed(value, context):
    vocabulary = context.get('vocabulary')
    if vocabulary and value != vocabulary.id:
        raise Invalid(_('Cannot change value of key from %s to %s. '
                        'This key is read-only') % (vocabulary.id, value))
    return value

def vocabulary_id_exists(value, context):
    model = context['model']
    session = context['session']
    result = session.query(model.Vocabulary).get(value)
    if not result:
        raise Invalid(_('Tag vocabulary was not found.'))
    return value

def tag_in_vocabulary_validator(value, context):
    model = context['model']
    session = context['session']
    vocabulary = context.get('vocabulary')
    if vocabulary:
        query = session.query(model.Tag)\
            .filter(model.Tag.vocabulary_id==vocabulary.id)\
            .filter(model.Tag.name==value)\
            .count()
        if not query:
            raise Invalid(_('Tag %s does not belong to vocabulary %s') % (value, vocabulary.name))
    return value

def tag_not_in_vocabulary(key, tag_dict, errors, context):
    tag_name = tag_dict[('name',)]
    if not tag_name:
        raise Invalid(_('No tag name'))
    if tag_dict.has_key(('vocabulary_id',)):
        vocabulary_id = tag_dict[('vocabulary_id',)]
    else:
        vocabulary_id = None
    model = context['model']
    session = context['session']

    query = session.query(model.Tag)
    query = query.filter(model.Tag.vocabulary_id==vocabulary_id)
    query = query.filter(model.Tag.name==tag_name)
    count = query.count()
    if count > 0:
        raise Invalid(_('Tag %s already belongs to vocabulary %s') %
                (tag_name, vocabulary_id))
    else:
        return

def url_validator(key, data, errors, context):
    """ Checks that the provided value (if it is present) is a valid URL """
    import urlparse
    import string

    model = context['model']
    session = context['session']

    url = data.get(key, None)
    if not url:
        return

    pieces = urlparse.urlparse(url)
    if all([pieces.scheme, pieces.netloc]) and \
       set(pieces.netloc) <= set(string.letters + string.digits + '-.') and \
       pieces.scheme in ['http', 'https']:
       return

    errors[key].append(_('Please provide a valid URL'))



def user_name_exists(user_name, context):
    model = context['model']
    session = context['session']
    result = session.query(model.User).filter_by(name=user_name).first()
    if not result:
        raise Invalid('%s: %s' % (_('Not found'), _('User')))
    return result.name


def role_exists(role, context):
    if role not in new_authz.ROLE_PERMISSIONS:
        raise Invalid(_('role does not exist.'))
    return role


def datasets_with_no_organization_cannot_be_private(key, data, errors,
        context):
    if data[key] is True and data.get(('owner_org',)) is None:
        errors[key].append(
                _("Datasets with no organization can't be private."))


def list_of_strings(key, data, errors, context):
    value = data.get(key)
    if not isinstance(value, list):
        raise Invalid(_('Not a list'))
    for x in value:
        if not isinstance(x, basestring):
            raise Invalid('%s: %s' % (_('Not a string'), x))

def no_loops_in_hierarchy(key, data, errors, context):
    '''Checks that the parent groups specified in the data would not cause
    a loop in the group hierarchy, and therefore cause the recursion up/down
    the hierarchy to get into an infinite loop.
    '''
    if not 'id' in data:
        # Must be a new group - has no children, so no chance of loops
        return
    group = context['model'].Group.get(data['id'])
    allowable_parents = group.\
                        groups_allowed_to_be_its_parent(type=group.type)
    for parent in data['groups']:
        parent_name = parent['name']
        # a blank name signifies top level, which is always allowed
        if parent_name and context['model'].Group.get(parent_name) \
                not in allowable_parents:
            raise Invalid(_('This parent would create a loop in the '
                            'hierarchy'))
 <|MERGE_RESOLUTION|>--- conflicted
+++ resolved
@@ -42,15 +42,9 @@
     if not group:
         raise Invalid(_('Organization does not exist'))
     group_id = group.id
-<<<<<<< HEAD
-    user = context['user']
-    user = model.User.get(user)
     if not(user.sysadmin or
            new_authz.has_user_permission_for_group_or_org(
                group_id, user.name, 'create_dataset')):
-=======
-    if not(user.sysadmin or user.is_in_group(group_id)):
->>>>>>> ba560b99
         raise Invalid(_('You cannot add a dataset to this organization'))
     data[key] = group_id
 
