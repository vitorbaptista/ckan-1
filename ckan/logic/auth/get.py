--- conflicted
+++ resolved
@@ -196,10 +196,10 @@
     else:
         return {'success': True}
 
-<<<<<<< HEAD
+
 def member_roles_list(context, data_dict):
     return {'success': True}
-=======
+
 
 def dashboard_activity_list(context, data_dict):
     if 'user' in context:
@@ -210,11 +210,10 @@
 
 
 def dashboard_new_activities_count(context, data_dict):
-    return ckan.new_authz.is_authorized('dashboard_activity_list',
+    return new_authz.is_authorized('dashboard_activity_list',
             context, data_dict)
 
 
 def dashboard_mark_all_new_activities_as_old(context, data_dict):
-    return ckan.new_authz.is_authorized('dashboard_activity_list',
-            context, data_dict)
->>>>>>> 326a7c02
+    return new_authz.is_authorized('dashboard_activity_list',
+            context, data_dict)