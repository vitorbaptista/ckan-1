--- conflicted
+++ resolved
@@ -117,13 +117,8 @@
         available values (optional)
     :type owner_org: string
 
-<<<<<<< HEAD
-    :returns: the newly created dataset (unless ``'return_id_only'`` is set to
-              ``True`` in the context, in which case just the dataset id will
-=======
     :returns: the newly created dataset (unless 'return_id_only' is set to True
               in the context, in which case just the dataset id will
->>>>>>> a9836f6d
               be returned)
     :rtype: dictionary
 
@@ -487,12 +482,7 @@
     if not obj:
         raise NotFound('%s was not found.' % obj_type.title())
 
-<<<<<<< HEAD
     _check_access('member_create', context, data_dict)
-=======
-    # User must be able to update the group to add a member to it
-    _check_access('group_update', context, data_dict)
->>>>>>> a9836f6d
 
     # Look up existing, in case it exists
     member = model.Session.query(model.Member).\
@@ -559,18 +549,6 @@
 
     group = model_save.group_dict_save(data, context)
 
-<<<<<<< HEAD
-=======
-    if parent:
-        parent_group = model.Group.get(parent)
-        if parent_group:
-            member = model.Member(group=parent_group, table_id=group.id,
-                                  table_name='group')
-            session.add(member)
-            log.debug('Group %s is made child of group %s',
-                      group.name, parent_group.name)
-
->>>>>>> a9836f6d
     if user:
         admins = [model.User.by_name(user.decode('utf8'))]
     else:
@@ -1058,14 +1036,9 @@
     else:
         activity_dict['revision_id'] = None
 
-<<<<<<< HEAD
-    schema = context.get('schema') or ckan.logic.schema.default_create_activity_schema()
-=======
-    _check_access('activity_create', context, activity_dict)
-
     schema = context.get('schema') or \
         ckan.logic.schema.default_create_activity_schema()
->>>>>>> a9836f6d
+
     data, errors = _validate(activity_dict, schema, context)
     if errors:
         raise ValidationError(errors)
@@ -1206,7 +1179,7 @@
 
     '''
 
-    if not context.has_key('user'):
+    if not 'user' in context:
         raise logic.NotAuthorized(
             _("You must be logged in to follow a dataset."))
 
