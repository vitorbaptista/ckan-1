--- conflicted
+++ resolved
@@ -431,16 +431,10 @@
     query = model.Session.query(model.PackageRevision)\
         .filter(model.PackageRevision.state=='active')\
         .filter(model.PackageRevision.current==True)\
-<<<<<<< HEAD
         .join(model.Member, model.Member.table_id==model.PackageRevision.id)\
         .join(model.Group, model.Group.id==model.Member.group_id)\
-        .filter_by(id=group.id)
-=======
-        .join(model.PackageGroup, model.PackageGroup.package_id==model.PackageRevision.id)\
-        .join(model.Group, model.Group.id==model.PackageGroup.group_id)\
         .filter_by(id=group.id)\
         .order_by(model.PackageRevision.name)
->>>>>>> 79e887d6
 
     if limit:
         query = query.limit(limit)
