--- conflicted
+++ resolved
@@ -44,11 +44,11 @@
   margin-bottom: 0;
 }
 
-<<<<<<< HEAD
 .primary {
   .primary {
     float: left;
-    width: 458px;
+    width: 479px;
+    margin-left: 20px;
     h1, h2, h3, h4 {
       &:first-child {
         margin-top: 0;
@@ -70,55 +70,8 @@
   // Need to manually declare this here. If you pass rgba() through to
   // #gradient it breaks the filter property in IE7.
   .rgba-vertial-gradient(rgba(0, 0, 0, 0.15), rgba(0, 0, 0, 0));
-  background-color: transparent;
-  top: 7px;
-  bottom: auto;
-  height: 5px;
-}
-
-.hero {
-  padding-bottom: 0;
-  min-height: 0;
-}
-
-.hero > .container {
-  position: relative;
-  padding-bottom: 0;
-}
-
-.hero-primary,
-.hero-secondary {
-  .makeColumn(6);
-}
-
-.hero-primary {
-  margin-left: 0; // Remove grid margin.
-}
-
-.hero-primary {
-  margin-left: 0; // Remove grid margin.
-  margin-bottom: 0;
-}
-
-.hero-secondary {
-  position: absolute;
-  bottom: 0;
-  right: 0;
-}
-
-.hero-secondary-inner {
-  bottom: 0;
-  left: 0;
-  right: 0;
-}
-
-.hero .module-popup {
-=======
-.context-header {
-  padding: 8px 15px;
   background-color: @moduleHeadingBackgroundColor;
   border-bottom: 1px solid darken(@moduleHeadingBorderColor, 5%);
->>>>>>> a2ecef41
   .border-radius(3px 3px 0 0);
   .box-shadow(inset 0 -4px 0 rgba(0, 0, 0, 0.03));
   .back:hover {
