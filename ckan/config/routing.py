--- conflicted
+++ resolved
@@ -284,11 +284,8 @@
         # in the route.
         m.connect('/user/activity/{id}/{offset}', action='activity')
         m.connect('/user/activity/{id}', action='activity')
-<<<<<<< HEAD
         m.connect('/user/authorize', action='authorize')
-=======
         m.connect('/dashboard/{offset}', action='dashboard')
->>>>>>> a7c59347
         m.connect('/dashboard', action='dashboard')
         m.connect('/user/follow/{id}', action='follow')
         m.connect('/user/unfollow/{id}', action='unfollow')
