"""Routes configuration

The more specific and detailed routes should be defined first so they
may take precedent over the more generic routes. For more information
refer to the routes manual at http://routes.groovie.org/docs/

"""
import re

from pylons import config
from routes.mapper import SubMapper, Mapper as _Mapper

from ckan.plugins import PluginImplementations, IRoutes

named_routes = {}

routing_plugins = PluginImplementations(IRoutes)


class Mapper(_Mapper):
    ''' This Mapper allows us to intercept the connect calls used by routes
    so that we can collect named routes and later use them to create links
    via some helper functions like build_nav(). '''

    def connect(self, *args, **kw):
        '''Connect a new route, storing any named routes for later.

        This custom connect() method wraps the standard connect() method,
        and additionally saves any named routes that are connected in a dict
        ckan.routing.named_routes, which ends up being accessible via the
        Pylons config as config['routes.named_routes'].

        Also takes some additional params:

        :param ckan_icon: name of the icon to be associated with this route,
            e.g. 'group', 'time'
        :type ckan_icon: string
        :param highlight_actions: space-separated list of controller actions
            that should be treated as the same as this named route for menu
            highlighting purposes, e.g. 'index search'
        :type highlight_actions: string

        '''
        ckan_icon = kw.pop('ckan_icon', None)
        highlight_actions = kw.pop('highlight_actions', kw.get('action', ''))
        out = _Mapper.connect(self, *args, **kw)
        if len(args) == 1 or args[0].startswith('_redirect_'):
            return out
        # we have a named route
        needed = []
        matches = re.findall('\{([^:}]*)(\}|:)', args[1])
        for match in matches:
            needed.append(match[0])
        route_data = {
            'icon': ckan_icon,
            # needed lists the names of the parameters that need defining
            # for the route to be generated
            'needed': needed,
            'controller': kw.get('controller'),
            'action': kw.get('action', ''),
            'highlight_actions': highlight_actions
        }
        named_routes[args[0]] = route_data
        return out


def make_map():
    """Create, configure and return the routes Mapper"""
    # import controllers here rather than at root level because
    # pylons config is initialised by this point.


    # Helpers to reduce code clutter
    GET = dict(method=['GET'])
    PUT = dict(method=['PUT'])
    POST = dict(method=['POST'])
    DELETE = dict(method=['DELETE'])
    GET_POST = dict(method=['GET', 'POST'])
    PUT_POST = dict(method=['PUT','POST'])
    PUT_POST_DELETE = dict(method=['PUT', 'POST', 'DELETE'])
    OPTIONS = dict(method=['OPTIONS'])

    from ckan.lib.plugins import register_package_plugins
    from ckan.lib.plugins import register_group_plugins

    map = Mapper(directory=config['pylons.paths']['controllers'],
                 always_scan=config['debug'])
    map.minimization = False
    map.explicit = True

    # The ErrorController route (handles 404/500 error pages); it should
    # likely stay at the top, ensuring it can always be resolved.
    map.connect('/error/{action}', controller='error')
    map.connect('/error/{action}/{id}', controller='error')

    map.connect('*url', controller='home', action='cors_options', conditions=OPTIONS)

    # CUSTOM ROUTES HERE
    for plugin in routing_plugins:
        map = plugin.before_map(map)

    map.connect('home', '/', controller='home', action='index')
    map.connect('about', '/about', controller='home', action='about')

    # CKAN API versioned.
    register_list = [
            'package',
            'dataset',
            'resource',
            'tag',
            'group',
            'related',
            'revision',
            'licenses',
            'rating',
            'user',
            'activity'
            ]
    register_list_str = '|'.join(register_list)

    # /api ver 3 or none
    with SubMapper(map, controller='api', path_prefix='/api{ver:/3|}', ver='/3') as m:
        m.connect('/action/{logic_function}', action='action',
                  conditions=GET_POST)

    # /api ver 1, 2, 3 or none
    with SubMapper(map, controller='api', path_prefix='/api{ver:/1|/2|/3|}', ver='/1') as m:
        m.connect('', action='get_api')
        m.connect('/search/{register}', action='search')

    # /api ver 1, 2 or none
    with SubMapper(map, controller='api', path_prefix='/api{ver:/1|/2|}', ver='/1') as m:
        m.connect('/tag_counts', action='tag_counts')
        m.connect('/rest', action='index')
        m.connect('/qos/throughput/', action='throughput', conditions=GET)

    # /api/rest ver 1, 2 or none
    with SubMapper(map, controller='api', path_prefix='/api{ver:/1|/2|}', ver='/1',
                   requirements=dict(register=register_list_str)) as m:

        m.connect('/rest/{register}', action='list', conditions=GET)
        m.connect('/rest/{register}', action='create', conditions=POST)
        m.connect('/rest/{register}/{id}', action='show', conditions=GET)
        m.connect('/rest/{register}/{id}', action='update', conditions=PUT)
        m.connect('/rest/{register}/{id}', action='update', conditions=POST)
        m.connect('/rest/{register}/{id}', action='delete', conditions=DELETE)
        m.connect('/rest/{register}/{id}/:subregister', action='list',
            conditions=GET)
        m.connect('/rest/{register}/{id}/:subregister', action='create',
            conditions=POST)
        m.connect('/rest/{register}/{id}/:subregister/{id2}', action='create',
            conditions=POST)
        m.connect('/rest/{register}/{id}/:subregister/{id2}', action='show',
            conditions=GET)
        m.connect('/rest/{register}/{id}/:subregister/{id2}', action='update',
            conditions=PUT)
        m.connect('/rest/{register}/{id}/:subregister/{id2}', action='delete',
            conditions=DELETE)

    # /api/util ver 1, 2 or none
    with SubMapper(map, controller='api', path_prefix='/api{ver:/1|/2|}', ver='/1') as m:
        m.connect('/util/user/autocomplete', action='user_autocomplete')
        m.connect('/util/is_slug_valid', action='is_slug_valid',
                  conditions=GET)
        m.connect('/util/dataset/autocomplete', action='dataset_autocomplete',
                  conditions=GET)
        m.connect('/util/tag/autocomplete', action='tag_autocomplete',
                  conditions=GET)
        m.connect('/util/resource/format_autocomplete',
                  action='format_autocomplete', conditions=GET)
        m.connect('/util/resource/format_icon',
                  action='format_icon', conditions=GET)
        m.connect('/util/group/autocomplete', action='group_autocomplete')
        m.connect('/util/markdown', action='markdown')
        m.connect('/util/dataset/munge_name', action='munge_package_name')
        m.connect('/util/dataset/munge_title_to_name',
                  action='munge_title_to_package_name')
        m.connect('/util/tag/munge', action='munge_tag')
        m.connect('/util/status', action='status')
        m.connect('/util/snippet/{snippet_path:.*}', action='snippet')
        m.connect('/i18n/{lang}', action='i18n_js_translations')

    ###########
    ## /END API
    ###########

    map.redirect('/packages', '/dataset')
    map.redirect('/packages/{url:.*}', '/dataset/{url}')
    map.redirect('/package', '/dataset')
    map.redirect('/package/{url:.*}', '/dataset/{url}')

    with SubMapper(map, controller='related') as m:
        m.connect('related_new',  '/dataset/{id}/related/new', action='new')
        m.connect('related_edit', '/dataset/{id}/related/edit/{related_id}',
                  action='edit')
        m.connect('related_delete', '/dataset/{id}/related/delete/{related_id}',
                  action='delete')
        m.connect('related_list', '/dataset/{id}/related', action='list',
                  ckan_icon='picture')
        m.connect('related_read', '/related/{id}', action='read')
        m.connect('related_dashboard', '/related', action='dashboard')

    with SubMapper(map, controller='package') as m:
        m.connect('search', '/dataset', action='search',
                  highlight_actions='index search')
        m.connect('add dataset', '/dataset/new', action='new')
        m.connect('/dataset/{action}',
          requirements=dict(action='|'.join([
              'list',
              'autocomplete',
              'search'
              ]))
          )

        m.connect('/dataset/{action}/{id}/{revision}', action='read_ajax',
          requirements=dict(action='|'.join([
          'read',
          'edit',
          'history',
          ]))
        )
        m.connect('/dataset/{action}/{id}',
          requirements=dict(action='|'.join([
          'edit',
          'new_metadata',
          'new_resource',
          'history',
          'read_ajax',
          'history_ajax',
          'follow',
          'activity',
          'unfollow',
          'delete',
          'api_data',
          ]))
          )
        m.connect('dataset_followers', '/dataset/followers/{id}',
                  action='followers', ckan_icon='group')
        m.connect('dataset_activity', '/dataset/activity/{id}',
                  action='activity', ckan_icon='time')
        m.connect('/dataset/activity/{id}/{offset}', action='activity')
        m.connect('/dataset/{id}.{format}', action='read')
        m.connect('dataset_read', '/dataset/{id}', action='read',
                  ckan_icon='sitemap')
        m.connect('/dataset/{id}/resource/{resource_id}',
                  action='resource_read')
        m.connect('/dataset/{id}/resource_delete/{resource_id}',
                  action='resource_delete')
        m.connect('/dataset/{id}/resource_edit/{resource_id}',
                  action='resource_edit')
        m.connect('/dataset/{id}/resource/{resource_id}/download',
                  action='resource_download')
        m.connect('/dataset/{id}/resource/{resource_id}/embed',
                  action='resource_embedded_dataviewer')
        m.connect('/dataset/{id}/resource/{resource_id}/viewer',
                  action='resource_embedded_dataviewer', width="960", height="800")
        m.connect('/dataset/{id}/resource/{resource_id}/preview',
                  action='resource_datapreview')

    # group
    map.redirect('/groups', '/group')
    map.redirect('/groups/{url:.*}', '/group/{url}')

    ##to get back formalchemy uncomment these lines
    ##map.connect('/group/new', controller='group_formalchemy', action='new')
    ##map.connect('/group/edit/{id}', controller='group_formalchemy', action='edit')

    # These named routes are used for custom group forms which will use the
    # names below based on the group.type ('group' is the default type)
    with SubMapper(map, controller='group') as m:
        m.connect('group_index', '/group', action='index',
                  highlight_actions='index search')
        m.connect('group_list', '/group/list', action='list')
        m.connect('group_new',  '/group/new', action='new')
        m.connect('group_action', '/group/{action}/{id}',
          requirements=dict(action='|'.join([
          'edit',
          'delete',
          'members',
          'member_new',
          'member_delete',
          'history',
          'followers',
          'follow',
          'unfollow',
          'admins',
          'activity',
          ]))
          )
        m.connect('group_about', '/group/about/{id}', action='about',
                  ckan_icon='info-sign'),
        m.connect('group_activity', '/group/activity/{id}/{offset}',
                  action='activity', ckan_icon='time'),
        m.connect('group_read', '/group/{id}', action='read',
                  ckan_icon='sitemap')

    # organizations these basically end up being the same as groups
    with SubMapper(map, controller='organization') as m:
        m.connect('organizations_index', '/organization', action='index')
        m.connect('/organization/list', action='list')
        m.connect('/organization/new', action='new')
        m.connect('/organization/{action}/{id}',
          requirements=dict(action='|'.join([
          'delete',
          'admins',
          'member_new',
          'member_delete',
<<<<<<< HEAD
          'history',
          'bulk_process',
          'about'
=======
          'history'
>>>>>>> f0925f64
          ]))
          )
        m.connect('organization_activity', '/organization/activity/{id}',
                  action='activity', ckan_icon='time')
        m.connect('organization_read', '/organization/{id}', action='read')
        m.connect('organization_about', '/organization/about/{id}',
                  action='about', ckan_icon='info-sign')
        m.connect('organization_read', '/organization/{id}', action='read',
                  ckan_icon='sitemap')
        m.connect('organization_edit', '/organization/edit/{id}',
                  action='edit', ckan_icon='edit')
        m.connect('organization_members', '/organization/members/{id}',
                  action='members', ckan_icon='group')
        m.connect('organization_bulk_process', '/organization/bulk_process/{id}',
                  action='bulk_process', ckan_icon='sitemap')
    register_package_plugins(map)
    register_group_plugins(map)

    # tags
    map.redirect('/tags', '/tag')
    map.redirect('/tags/{url:.*}', '/tag/{url}')
    map.redirect('/tag/read/{url:.*}', '/tag/{url}', _redirect_code='301 Moved Permanently')
    map.connect('/tag', controller='tag', action='index')
    map.connect('/tag/{id}', controller='tag', action='read')
    # users
    map.redirect('/users/{url:.*}', '/user/{url}')
    map.redirect('/user/', '/user')
    with SubMapper(map, controller='user') as m:
        m.connect('/user/edit', action='edit')
        # Note: openid users have slashes in their ids, so need the wildcard
        # in the route.
        m.connect('/user/activity/{id}/{offset}', action='activity')
        m.connect('/user/authorize', action='authorize')
        m.connect('user_activity_stream', '/user/activity/{id}',
                  action='activity', ckan_icon='time')
        m.connect('/dashboard/{offset}', action='dashboard')
        m.connect('user_dashboard', '/dashboard', action='dashboard',
                  ckan_icon='list')
        m.connect('user_follow', '/user/follow/{id}', action='follow')
        m.connect('/user/unfollow/{id}', action='unfollow')
        m.connect('user_followers', '/user/followers/{id:.*}',
                  action='followers', ckan_icon='group')
        m.connect('user_edit', '/user/edit/{id:.*}', action='edit',
                  ckan_icon='cog')
        m.connect('/user/reset/{id:.*}', action='perform_reset')
        m.connect('register', '/user/register', action='register')
        m.connect('login', '/user/login', action='login')
        m.connect('/user/_logout', action='logout')
        m.connect('/user/logged_in', action='logged_in')
        m.connect('/user/logged_out', action='logged_out')
        m.connect('/user/logged_out_redirect', action='logged_out_page')
        m.connect('/user/reset', action='request_reset')
        m.connect('/user/me', action='me')
        m.connect('/user/set_lang/{lang}', action='set_lang')
        m.connect('user_datasets', '/user/{id:.*}', action='read',
                  ckan_icon='sitemap')
        m.connect('user_index', '/user', action='index')

    with SubMapper(map, controller='revision') as m:
        m.connect('/revision', action='index')
        m.connect('/revision/edit/{id}', action='edit')
        m.connect('/revision/diff/{id}', action='diff')
        m.connect('/revision/list', action='list')
        m.connect('/revision/{id}', action='read')

    # feeds
    with SubMapper(map, controller='feed') as m:
        m.connect('/feeds/group/{id}.atom', action='group')
        m.connect('/feeds/tag/{id}.atom', action='tag')
        m.connect('/feeds/dataset.atom', action='general')
        m.connect('/feeds/custom.atom', action='custom')

    map.connect('ckanadmin_index', '/ckan-admin', controller='admin',
                action='index', ckan_icon='legal')
    map.connect('ckanadmin_config', '/ckan-admin/config', controller='admin',
                action='config', ckan_icon='check')
    map.connect('ckanadmin', '/ckan-admin/{action}', controller='admin')

    # Storage routes
    with SubMapper(map, controller='ckan.controllers.storage:StorageAPIController') as m:
        m.connect('storage_api', '/api/storage', action='index')
        m.connect('storage_api_set_metadata', '/api/storage/metadata/{label:.*}',
                  action='set_metadata', conditions=PUT_POST)
        m.connect('storage_api_get_metadata', '/api/storage/metadata/{label:.*}',
                  action='get_metadata', conditions=GET)
        m.connect('storage_api_auth_request',
                  '/api/storage/auth/request/{label:.*}',
                  action='auth_request')
        m.connect('storage_api_auth_form',
                  '/api/storage/auth/form/{label:.*}',
                  action='auth_form')

    with SubMapper(map, controller='ckan.controllers.storage:StorageController') as m:
        m.connect('storage_upload', '/storage/upload',
                  action='upload')
        m.connect('storage_upload_handle', '/storage/upload_handle',
                  action='upload_handle')
        m.connect('storage_upload_success', '/storage/upload/success',
                  action='success')
        m.connect('storage_upload_success_empty', '/storage/upload/success_empty',
                  action='success_empty')
        m.connect('storage_file', '/storage/f/{label:.*}',
                  action='file')

    with SubMapper(map, controller='util') as m:
        m.connect('/i18n/strings_{lang}.js', action='i18n_js_strings')
        m.connect('/util/redirect', action='redirect')
        m.connect('/testing/primer', action='primer')
        m.connect('/testing/markup', action='markup')

    for plugin in routing_plugins:
        map = plugin.after_map(map)

    # sometimes we get requests for favicon.ico we should redirect to
    # the real favicon location.
    map.redirect('/favicon.ico', config.get('ckan.favicon'))

    map.redirect('/*(url)/', '/{url}',
                 _redirect_code='301 Moved Permanently')
    map.connect('/*url', controller='template', action='view')

    return map<|MERGE_RESOLUTION|>--- conflicted
+++ resolved
@@ -305,13 +305,7 @@
           'admins',
           'member_new',
           'member_delete',
-<<<<<<< HEAD
-          'history',
-          'bulk_process',
-          'about'
-=======
           'history'
->>>>>>> f0925f64
           ]))
           )
         m.connect('organization_activity', '/organization/activity/{id}',
