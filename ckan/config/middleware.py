--- conflicted
+++ resolved
@@ -117,22 +117,6 @@
     who_parser = WhoConfig(conf['here'])
     who_parser.parse(open(app_conf['who.config_file']))
 
-<<<<<<< HEAD
-    if asbool(config.get('openid_enabled', 'true')):
-        from repoze.who.plugins.openid.identification import OpenIdIdentificationPlugin
-        # Monkey patches for repoze.who.openid
-        # Fixes #1659 - enable log-out when CKAN mounted at non-root URL
-        from ckan.lib import repoze_patch
-        OpenIdIdentificationPlugin.identify = repoze_patch.identify
-        OpenIdIdentificationPlugin.redirect_to_logged_in = repoze_patch.redirect_to_logged_in
-        OpenIdIdentificationPlugin._redirect_to_loginform = repoze_patch._redirect_to_loginform
-        OpenIdIdentificationPlugin.challenge = repoze_patch.challenge
-
-        who_parser.identifiers = [i for i in who_parser.identifiers if
-                                  not isinstance(i, OpenIdIdentificationPlugin)]
-        who_parser.challengers = [i for i in who_parser.challengers if
-                                  not isinstance(i, OpenIdIdentificationPlugin)]
-
     app = PluggableAuthenticationMiddleware(
         app,
         who_parser.identifiers,
@@ -145,19 +129,6 @@
         logging.WARN,  # ignored
         who_parser.remote_user_key
     )
-=======
-    app = PluggableAuthenticationMiddleware(app,
-                who_parser.identifiers,
-                who_parser.authenticators,
-                who_parser.challengers,
-                who_parser.mdproviders,
-                who_parser.request_classifier,
-                who_parser.challenge_decider,
-                logging.getLogger('repoze.who'),
-                logging.WARN,  # ignored
-                who_parser.remote_user_key,
-           )
->>>>>>> 451bbd05
 
     # Establish the Registry for this application
     app = RegistryManager(app)
