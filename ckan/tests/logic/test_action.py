--- conflicted
+++ resolved
@@ -460,7 +460,6 @@
         assert res_obj['error'] == { '__type': 'Validation Error',
                 'password': ['Your password must be 4 characters or longer']}
 
-<<<<<<< HEAD
     def test_12_user_update(self):
         normal_user_dict = {'id': self.normal_user.id,
                             'name': self.normal_user.name,
@@ -664,8 +663,6 @@
         assert res_obj['success'] is False
         assert res_obj['error']['id'] == ['Missing value']
 
-=======
->>>>>>> b2182944
     def test_13_group_list(self):
         postparams = '%s=1' % json.dumps({})
         res = self.app.post('/api/action/group_list', params=postparams)
