--- conflicted
+++ resolved
@@ -170,15 +170,9 @@
             'title': u'A Novel By Tolstoy',
             'type': None,
             'url': u'http://www.annakarenina.com',
-<<<<<<< HEAD
             'version': u'0.7a',
             'language': u'en'
         }, pprint(result)
-=======
-            'version': u'0.7a'
-        }
-        assert result == expected, pprint(result)
->>>>>>> afb4555e
 
         ## resource
 
@@ -921,7 +915,7 @@
                                   'capacity' : 'in',
                                   'title': u'A Novel By Tolstoy',
                                   'url': u'http://www.annakarenina.com',
-                                  'language': u'en',                                  
+                                  'language': u'en',
                                   'version': u'0.7a'},
                                  {'author': None,
                                   'author_email': None,
@@ -936,7 +930,7 @@
                                   'state': u'active',
                                   'title': u'A Novel By Tolstoy',
                                   'url': u'http://www.annakarenina.com',
-                                  'language': u'en',                                  
+                                  'language': u'en',
                                   'version': u'0.7a'}],
                     'state': u'active',
                     'approval_status': u'approved',
