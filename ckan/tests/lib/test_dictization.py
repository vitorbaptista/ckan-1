from ckan.tests import assert_equal, assert_not_in, assert_in
from pprint import pprint, pformat
from difflib import unified_diff
import ckan.lib.search as search

from ckan.lib.create_test_data import CreateTestData
from ckan import model
from ckan.lib.dictization import (table_dictize,
                              table_dict_save)

from ckan.lib.dictization.model_dictize import (package_dictize,
                                                resource_dictize,
                                                activity_dictize,
                                                package_to_api1,
                                                package_to_api2,
                                                user_dictize,
                                               )
from ckan.lib.dictization.model_save import (package_dict_save,
                                             resource_dict_save,
                                             group_dict_save,
                                             activity_dict_save,
                                             package_api_to_dict,
                                             group_api_to_dict,
                                             package_tag_list_save,
                                            )
import ckan.logic.action.get


class TestBasicDictize:
    @classmethod
    def setup_class(cls):
        # clean the db so we can run these tests on their own
        model.repo.rebuild_db()
        search.clear()
        CreateTestData.create()

        cls.package_expected = {
            u'author': None,
            u'author_email': None,
            u'creator_user_id': None,
            'extras': [
               {u'key': u'genre',
                u'state': u'active',
                u'value': 'romantic novel'},
               {u'key': u'original media', u'state': u'active', u'value': u'book'}],
            'groups': [{
                        u'name': u'david',
                        u'capacity': u'public',
                        u'image_url': u'',
                        u'image_display_url': u'',
                        u'description': u'These are books that David likes.',
                        u'display_name': u"Dave's books",
                        u'type': u'group',
                        u'state': u'active',
                        u'is_organization': False,
                        u'title': u"Dave's books",
                        u"approval_status": u"approved"},
                       {
                        u'name': u'roger',
                        u'capacity': u'public',
                        u'description': u'Roger likes these books.',
                        u'image_url': u'',
                        'image_display_url': u'',
                        'display_name': u"Roger's books",
                        u'type': u'group',
                        u'state': u'active',
                        u'is_organization': False,
                        u'title': u"Roger's books",
                        u"approval_status": u"approved"}],
            'isopen': True,
            u'license_id': u'other-open',
            'license_title': u'Other (Open)',
            'organization': None,
            u'owner_org': None,
            u'maintainer': None,
            u'maintainer_email': None,
            u'name': u'annakarenina',
            u'notes': u'Some test notes\n\n### A 3rd level heading\n\n**Some bolded text.**\n\n*Some italicized text.*\n\nForeign characters:\nu with umlaut \xfc\n66-style quote \u201c\nforeign word: th\xfcmb\n\nNeeds escaping:\nleft arrow <\n\n<http://ckan.net/>\n\n',
            'num_resources': 2,
            'num_tags': 3,
            u'private': False,
            'relationships_as_object': [],
            'relationships_as_subject': [],
            'resources': [{u'alt_url': u'alt123',
                            u'cache_last_updated': None,
                            u'cache_url': None,
                            u'description': u'Full text. Needs escaping: " Umlaut: \xfc',
                            u'format': u'plain text',
                            u'hash': u'abc123',
                            u'last_modified': None,
                            u'mimetype': None,
                            u'mimetype_inner': None,
                            u'name': None,
                            u'position': 0,
                            u'resource_type': None,
                            u'size': None,
                            u'size_extra': u'123',
                            u'url_type': None,
                            u'state': u'active',
                            u'url': u'http://www.annakarenina.com/download/x=1&y=2',
                            u'webstore_last_updated': None,
                            u'webstore_url': None},
                           {u'alt_url': u'alt345',
                            u'cache_last_updated': None,
                            u'cache_url': None,
                            u'description': u'Index of the novel',
                            u'format': u'JSON',
                            u'hash': u'def456',
                            u'last_modified': None,
                            u'mimetype': None,
                            u'mimetype_inner': None,
                            u'name': None,
                            u'position': 1,
                            u'resource_type': None,
                            u'url_type': None,
                            u'size': None,
                            u'size_extra': u'345',
                            u'state': u'active',
                            u'url': u'http://www.annakarenina.com/index.json',
                            u'webstore_last_updated': None,
                            u'webstore_url': None}],
            u'state': u'active',
            'tags': [{u'name': u'Flexible \u30a1',
                        'display_name': u'Flexible \u30a1',
                        u'state': u'active'},
                     {'display_name': u'russian',
                         u'name': u'russian',
                         u'state': u'active'},
                     {'display_name': u'tolstoy',
                         u'name': u'tolstoy',
                         u'state': u'active'}],
            u'title': u'A Novel By Tolstoy',
            u'type': u'dataset',
            u'url': u'http://www.annakarenina.com',
            u'version': u'0.7a',
            }


    @classmethod
    def teardown_class(cls):
        model.repo.rebuild_db()
        model.Session.remove()

    def remove_changable_columns(self, dict, remove_package_id=False):
        ids_to_keep = ['license_id', 'creator_user_id']
        if not remove_package_id:
            ids_to_keep.append('package_id')

        for key, value in dict.items():
            if key.endswith('id') and key not in ids_to_keep:
                dict.pop(key)
            if key == 'created':
                dict.pop(key)
            if 'timestamp' in key:
                dict.pop(key)
            if key in ['metadata_created','metadata_modified']:
                dict.pop(key)
            if isinstance(value, list):
                for new_dict in value:
                    self.remove_changable_columns(new_dict,
                        key in ['resources', 'extras'] or remove_package_id)
        return dict

    def remove_revision_id(self, dict):
        for key, value in dict.items():
            if key in ('revision_id', 'revision_timestamp',
                       'expired_timestamp', 'expired_id'):
                dict.pop(key)
            if isinstance(value, list):
                for new_dict in value:
                    self.remove_revision_id(new_dict)
        return dict

<<<<<<< HEAD
=======
    def test_01_dictize_main_objects_simple(self):

        context = {"model": model,
                   "session": model.Session}

        ## package
        pkg = model.Session.query(model.Package).filter_by(name='annakarenina').first()
        result = table_dictize(pkg, context)
        self.remove_changable_columns(result)

        expected = {
            'author': None,
            'author_email': None,
            'license_id': u'other-open',
            'creator_user_id': None,
            'maintainer': None,
            'maintainer_email': None,
            'name': u'annakarenina',
            'notes': u'Some test notes\n\n### A 3rd level heading\n\n**Some bolded text.**\n\n*Some italicized text.*\n\nForeign characters:\nu with umlaut \xfc\n66-style quote \u201c\nforeign word: th\xfcmb\n\nNeeds escaping:\nleft arrow <\n\n<http://ckan.net/>\n\n',
            'state': u'active',
            'title': u'A Novel By Tolstoy',
            'type': u'dataset',
            'url': u'http://www.annakarenina.com',
            'owner_org': None,
            'private': False,
            'version': u'0.7a'
        }
        assert result == expected, pprint(result)

        ## resource

        resource = pkg.resources_all[0]

        result = resource_dictize(resource, context)
        self.remove_changable_columns(result, True)

        assert result == {
            u'alt_url': u'alt123',
             'cache_last_updated': None,
             'cache_url': None,
             'description': u'Full text. Needs escaping: " Umlaut: \xfc',
             'format': u'plain text',
             'hash': u'abc123',
             'last_modified': None,
             'mimetype': None,
             'mimetype_inner': None,
             'name': None,
             'position': 0,
             'resource_type': None,
             'size': None,
             u'size_extra': u'123',
             'state': u'active',
             'url': u'http://www.annakarenina.com/download/x=1&y=2',
             'url_type': None,
             'webstore_last_updated': None,
             'webstore_url': None
            }, pprint(result)

        ## package extra

        key, package_extras = pkg._extras.popitem()

        result = table_dictize(package_extras, context)
        self.remove_changable_columns(result)

        assert result == {
            'key': u'genre',
            'state': u'active',
            'value': u'romantic novel',
            'package_id': pkg.id
        }, pprint(result)


    def test_02_package_dictize(self):

        context = {"model": model,
                   "session": model.Session}

        model.Session.remove()
        pkg = model.Session.query(model.Package).filter_by(name='annakarenina').first()

        result = package_dictize(pkg, context)
        self.remove_changable_columns(result)

        print "\n".join(unified_diff(pformat(result).split("\n"), pformat(self.package_expected).split("\n")))
        assert sorted(result.values()) == sorted(self.package_expected.values())
        assert result == self.package_expected

>>>>>>> 814edd86
    def test_03_package_to_api1(self):

        context = {"model": model,
                 "session": model.Session}

        pkg = model.Session.query(model.Package).filter_by(name='annakarenina').first()

        pprint(package_to_api1(pkg, context))
        pprint(pkg.as_dict())
        asdict = pkg.as_dict()
        asdict['download_url'] = asdict['resources'][0]['url']
        asdict['license_title'] = u'Other (Open)'
        asdict['num_tags'] = 3
        asdict['num_resources'] = 2

        dictize = package_to_api1(pkg, context)
        # the is_dict method doesn't care about organizations
        del dictize['organization']
        assert dictize == asdict

    def test_04_package_to_api1_with_relationship(self):

        context = {"model": model,
                 "session": model.Session}

        create = CreateTestData

        create.create_family_test_data()
        pkg = model.Session.query(model.Package).filter_by(name='homer').one()

        as_dict = pkg.as_dict()
        as_dict['license_title'] = None
        as_dict['num_tags'] = 0
        as_dict['num_resources'] = 0
        dictize = package_to_api1(pkg, context)

        as_dict["relationships"].sort(key=lambda x:x.items())
        dictize["relationships"].sort(key=lambda x:x.items())

        # the is_dict method doesn't care about organizations
        del dictize['organization']
        as_dict_string = pformat(as_dict)
        dictize_string = pformat(dictize)
        print as_dict_string
        print dictize_string

        assert as_dict == dictize, "\n".join(unified_diff(as_dict_string.split("\n"), dictize_string.split("\n")))

    def test_05_package_to_api2(self):

        context = {"model": model,
                 "session": model.Session}

        pkg = model.Session.query(model.Package).filter_by(name='annakarenina').first()

        as_dict = pkg.as_dict(ref_package_by='id', ref_group_by='id')
        dictize = package_to_api2(pkg, context)

        as_dict_string = pformat(as_dict)
        dictize_string = pformat(dictize)
        print as_dict_string
        print dictize_string

        assert package_to_api2(pkg, context) == dictize, "\n".join(unified_diff(as_dict_string.split("\n"), dictize_string.split("\n")))

    def test_06_package_to_api2_with_relationship(self):

        context = {"model": model,
                 "session": model.Session}

        pkg = model.Session.query(model.Package).filter_by(name='homer').one()

        as_dict = pkg.as_dict(ref_package_by='id', ref_group_by='id')
        as_dict['license_title'] = None
        as_dict['num_tags'] = 0
        as_dict['num_resources'] = 0
        dictize = package_to_api2(pkg, context)

        as_dict["relationships"].sort(key=lambda x:x.items())
        dictize["relationships"].sort(key=lambda x:x.items())

        # the is_dict method doesn't care about organizations
        del dictize['organization']
        as_dict_string = pformat(as_dict)
        dictize_string = pformat(dictize)
        print as_dict_string
        print dictize_string

        assert as_dict == dictize, "\n".join(unified_diff(as_dict_string.split("\n"), dictize_string.split("\n")))

    def test_07_table_simple_save(self):

        context = {"model": model,
                 "session": model.Session}

        anna1 = model.Session.query(model.Package).filter_by(name='annakarenina').one()

        anna_dictized = self.remove_changable_columns(table_dictize(anna1, context))

        anna_dictized["name"] = 'annakarenina2'

        model.repo.new_revision()
        table_dict_save(anna_dictized, model.Package, context)
        model.Session.commit()

        pkg = model.Session.query(model.Package).filter_by(name='annakarenina2').one()

        assert self.remove_changable_columns(table_dictize(pkg, context)) == anna_dictized, self.remove_changable_columns(table_dictize(pkg, context))

    def test_08_package_save(self):

        context = {"model": model,
                   "user": 'testsysadmin',
                   "session": model.Session}

        anna1 = model.Session.query(model.Package).filter_by(name='annakarenina').one()

        anna_dictized = self.remove_changable_columns(package_dictize(anna1, context))

        anna_dictized["name"] = u'annakarenina3'

        model.repo.new_revision()
        package_dict_save(anna_dictized, context)
        model.Session.commit()

        # Re-clean anna_dictized
        anna_dictized =  self.remove_changable_columns(anna_dictized)

        pkg = model.Session.query(model.Package).filter_by(name='annakarenina3').one()

        package_dictized = self.remove_changable_columns(package_dictize(pkg, context))

        anna_original = pformat(anna_dictized)
        anna_after_save = pformat(package_dictized)

        assert package_dictized == anna_dictized,\
            "\n".join(unified_diff(anna_original.split("\n"), anna_after_save.split("\n")))

    def test_09_package_alter(self):

        context = {"model": model,
                   "session": model.Session,
                   "user": 'testsysadmin'
                   }

        anna1 = model.Session.query(model.Package).filter_by(name='annakarenina').one()

        anna_dictized = package_dictize(anna1, context)

        anna_dictized["name"] = u'annakarenina_changed'
        anna_dictized["resources"][0]["url"] = u'http://new_url'

        model.repo.new_revision()

        package_dict_save(anna_dictized, context)
        model.Session.commit()
        model.Session.remove()

        pkg = model.Session.query(model.Package).filter_by(name='annakarenina_changed').one()

        package_dictized = package_dictize(pkg, context)

        resources_revisions = model.Session.query(model.ResourceRevision).filter_by(package_id=anna1.id).all()

        sorted_resource_revisions = sorted(resources_revisions, key=lambda x: (x.revision_timestamp, x.url))[::-1]
        for res in sorted_resource_revisions:
            print res.id, res.revision_timestamp, res.state
        assert len(sorted_resource_revisions) == 3

        # Make sure we remove changeable fields BEFORE we store the pretty-printed version
        # for comparison
        clean_package_dictized = self.remove_changable_columns(package_dictized)

        anna_original = pformat(anna_dictized)
        anna_after_save = pformat(clean_package_dictized)

        assert self.remove_changable_columns(anna_dictized) == clean_package_dictized, \
            "\n".join(unified_diff(anna_original.split("\n"), anna_after_save.split("\n")))

        # changes to the package, relied upon by later tests
        anna1 = model.Session.query(model.Package).filter_by(name='annakarenina_changed').one()
        anna_dictized = package_dictize(anna1, context)
        anna_dictized['name'] = u'annakarenina_changed2'
        anna_dictized['resources'][0]['url'] = u'http://new_url2'
        anna_dictized['tags'][0]['name'] = u'new_tag'
        anna_dictized['tags'][0].pop('id') #test if
        anna_dictized['extras'][0]['value'] = u'new_value'

        model.repo.new_revision()
        package_dict_save(anna_dictized, context)
        model.Session.commit()
        model.Session.remove()

<<<<<<< HEAD
=======
        pkgrevisions = model.Session.query(model.PackageRevision).filter_by(id=anna1.id).all()

        sorted_packages = sorted(pkgrevisions, key=lambda x:x.revision_timestamp)[::-1]

        assert len(sorted_packages) == 3
        assert sorted_packages[0].state == 'pending'
        assert sorted_packages[1].state == 'active'
        assert sorted_packages[1].current
        assert sorted_packages[2].state == 'active'

        assert str(sorted_packages[0].expired_timestamp) == '9999-12-31 00:00:00'
        assert str(sorted_packages[1].expired_timestamp) != '9999-12-31 00:00:00'
        assert str(sorted_packages[2].expired_timestamp) != '9999-12-31 00:00:00'

        resources_revisions = model.Session.query(model.ResourceRevision).filter_by(package_id=anna1.id).all()
        sorted_resources = sorted(resources_revisions, key=lambda x: (x.revision_timestamp, x.url))[::-1]

        for pkg in sorted_resources:
            print pkg.url, pkg.id, pkg.revision_timestamp, pkg.expired_timestamp, pkg.state, pkg.current

        assert len(sorted_resources) == 4
        assert sorted_resources[0].state == 'pending'
        assert sorted_resources[1].state == 'active'
        assert sorted_resources[1].current
        assert sorted_resources[2].state == 'active'
        assert sorted_resources[2].current
        assert sorted_resources[3].state == 'active'

        assert str(sorted_resources[0].expired_timestamp) == '9999-12-31 00:00:00'
        assert str(sorted_resources[1].expired_timestamp) != '9999-12-31 00:00:00'
        assert str(sorted_resources[2].expired_timestamp) == '9999-12-31 00:00:00'
        assert str(sorted_resources[3].expired_timestamp) != '9999-12-31 00:00:00'

        tag_revisions = model.Session.query(model.PackageTagRevision).filter_by(package_id=anna1.id).all()

        sorted_tags = sorted(tag_revisions, key=lambda x: (x.revision_timestamp, x.tag.name))[::-1]

        print [(tag.state, tag.tag.name) for tag in sorted_tags]

        assert len(sorted_tags) == 5, len(sorted_tags)
        assert sorted_tags[0].state == 'pending'            # new_tag
        assert sorted_tags[1].state == 'pending-deleted'    # Flexible
        assert sorted_tags[2].state == 'active'             # tolstoy
        assert sorted_tags[3].state == 'active'             # russian
        assert sorted_tags[4].state == 'active'             # Flexible
        assert sorted_tags[2].current
        assert sorted_tags[3].current
        assert sorted_tags[4].current

        assert str(sorted_tags[0].expired_timestamp) == '9999-12-31 00:00:00'
        assert str(sorted_tags[1].expired_timestamp) == '9999-12-31 00:00:00'
        assert str(sorted_tags[2].expired_timestamp) == '9999-12-31 00:00:00'
        assert str(sorted_tags[3].expired_timestamp) == '9999-12-31 00:00:00'
        assert str(sorted_tags[4].expired_timestamp) != '9999-12-31 00:00:00'

        extras_revisions = model.Session.query(model.PackageExtraRevision).filter_by(package_id=anna1.id).all()

        sorted_extras = sorted(extras_revisions,
                               key=lambda x: (x.revision_timestamp, x.key))[::-1]

        assert sorted_extras[0].state == 'pending'
        assert sorted_resources[1].current
        assert sorted_extras[1].state == 'active'
        assert sorted_resources[1].current
        assert sorted_extras[2].state == 'active'

        assert str(sorted_extras[0].expired_timestamp) == '9999-12-31 00:00:00'
        assert str(sorted_extras[1].expired_timestamp) == '9999-12-31 00:00:00'
        assert str(sorted_extras[2].expired_timestamp) != '9999-12-31 00:00:00'


    def test_11_add_pending(self):

        context = {'model': model,
                   'session': model.Session,
                   "user": 'testsysadmin',
                   'pending': True}

>>>>>>> 814edd86
        anna1 = model.Session.query(model.Package).filter_by(name='annakarenina_changed2').one()
        anna_dictized = package_dictize(anna1, context)
        anna_dictized['notes'] = 'wee'
        anna_dictized['resources'].append({
                            'format': u'plain text',
                            'url': u'http://newurl'}
                            )
        anna_dictized['tags'].append({'name': u'newnew_tag'})
        anna_dictized['extras'].append({'key': 'david',
                                        'value': u'new_value'})

        model.repo.new_revision()
        package_dict_save(anna_dictized, context)
        model.Session.commit()
        model.Session.remove()

<<<<<<< HEAD
=======
        resources_revisions = model.Session.query(model.ResourceRevision).filter_by(package_id=anna1.id).all()

        sorted_resources = sorted(resources_revisions, key=lambda x: (x.revision_timestamp, x.url))[::-1]
        pprint(anna_dictized['resources'])

        for pkg in sorted_resources:
            print pkg.url, pkg.id, pkg.revision_timestamp, pkg.expired_timestamp, pkg.state, pkg.current


        assert len(sorted_resources) == 5, len(sorted_resources)
        assert sorted_resources[0].state == 'pending'
        assert sorted_resources[1].state == 'pending'
        assert sorted_resources[2].current
        assert sorted_resources[2].state == 'active'
        assert sorted_resources[3].current
        assert sorted_resources[3].state == 'active'
        assert sorted_resources[4].state == 'active'

        assert str(sorted_resources[0].expired_timestamp) == '9999-12-31 00:00:00'
        assert str(sorted_resources[1].expired_timestamp) == '9999-12-31 00:00:00'
        assert str(sorted_resources[2].expired_timestamp) != '9999-12-31 00:00:00'
        assert str(sorted_resources[3].expired_timestamp) == '9999-12-31 00:00:00'
        assert str(sorted_resources[4].expired_timestamp) != '9999-12-31 00:00:00'

        tag_revisions = model.Session.query(model.PackageTagRevision).filter_by(package_id=anna1.id).all()

        sorted_tags = sorted(tag_revisions, key=lambda x: (x.revision_timestamp, x.tag.name))[::-1]

        print [(tag.state, tag.tag.name) for tag in sorted_tags]

        assert len(sorted_tags) == 6, len(sorted_tags)
        assert sorted_tags[0].state == 'pending'            # newnew_tag
        assert sorted_tags[1].state == 'pending'            # new_tag
        assert sorted_tags[2].state == 'pending-deleted'    # Flexible
        assert sorted_tags[3].state == 'active'             # tolstoy
        assert sorted_tags[4].state == 'active'             # russian
        assert sorted_tags[5].state == 'active'             # Flexible
        assert sorted_tags[3].current
        assert sorted_tags[4].current
        assert sorted_tags[5].current

        assert str(sorted_tags[0].expired_timestamp) == '9999-12-31 00:00:00'
        assert str(sorted_tags[1].expired_timestamp) == '9999-12-31 00:00:00'
        assert str(sorted_tags[2].expired_timestamp) == '9999-12-31 00:00:00'
        assert str(sorted_tags[3].expired_timestamp) == '9999-12-31 00:00:00'
        assert str(sorted_tags[4].expired_timestamp) == '9999-12-31 00:00:00'
        assert str(sorted_tags[5].expired_timestamp) != '9999-12-31 00:00:00'

        extras_revisions = model.Session.query(model.PackageExtraRevision).filter_by(package_id=anna1.id).all()

        sorted_extras = sorted(extras_revisions,
                               key=lambda x: (x.revision_timestamp, x.key))[::-1]

        print [(extra.state, extra.key, extra.value) for extra in sorted_extras]

        assert sorted_extras[0].state == 'pending'
        assert sorted_extras[1].state == 'pending'
        assert sorted_extras[2].state == 'active'
        assert sorted_extras[3].state == 'active'

        assert str(sorted_extras[0].expired_timestamp) == '9999-12-31 00:00:00'
        assert str(sorted_extras[1].expired_timestamp) == '9999-12-31 00:00:00'
        assert str(sorted_extras[2].expired_timestamp) == '9999-12-31 00:00:00'
        assert str(sorted_extras[3].expired_timestamp) != '9999-12-31 00:00:00'

    def test_12_make_active(self):

        model.repo.new_revision()
        anna1 = model.Session.query(model.Package).filter_by(name='annakarenina_changed2').one()
        context = {"model": model,
                   "session": model.Session,
                   'user': 'testsysadmin'}

        make_latest_pending_package_active(context, {'id': anna1.id})

        pkgrevisions = model.Session.query(model.PackageRevision).filter_by(id=anna1.id).all()
        sorted_packages = sorted(pkgrevisions, key=lambda x:x.revision_timestamp)[::-1]

        assert len(sorted_packages) == 4
        assert sorted_packages[0].state == 'active', sorted_packages[0].state #was pending
        assert sorted_packages[0].current == True

        assert sorted_packages[1].state == 'pending'
        assert sorted_packages[2].state == 'active'
        assert sorted_packages[3].state == 'active'

        resources_revisions = model.Session.query(model.ResourceRevision).filter_by(package_id=anna1.id).all()
        sorted_resources = sorted(resources_revisions, key=lambda x: (x.revision_timestamp, x.url))[::-1]

        assert len(sorted_resources) == 5
        for res in sorted_resources:
            print res.id, res.revision_timestamp, res.expired_timestamp, res.state
        assert sorted_resources[0].state == 'active'
        assert sorted_resources[0].current == True
        assert sorted_resources[1].state == 'active'
        assert sorted_resources[1].current == True
        assert sorted_resources[2].state == 'active'
        assert sorted_resources[3].state == 'active'
        assert sorted_resources[3].current == True
        assert sorted_resources[4].state == 'active'

        assert str(sorted_resources[0].expired_timestamp) == '9999-12-31 00:00:00'
        assert str(sorted_resources[1].expired_timestamp) == '9999-12-31 00:00:00'
        assert str(sorted_resources[2].expired_timestamp) != '9999-12-31 00:00:00'
        assert str(sorted_resources[3].expired_timestamp) == '9999-12-31 00:00:00'
        assert str(sorted_resources[4].expired_timestamp) != '9999-12-31 00:00:00'

        tag_revisions = model.Session.query(model.PackageTagRevision).filter_by(package_id=anna1.id).all()

        sorted_tags = sorted(tag_revisions, key=lambda x: (x.revision_timestamp, x.tag.name))[::-1]

        print [(tag.state, tag.tag.name) for tag in sorted_tags]

        assert len(sorted_tags) == 6, len(sorted_tags)
        assert sorted_tags[0].state == 'active'     # newnew_tag
        assert sorted_tags[1].state == 'active'     # new_tag
        assert sorted_tags[2].state == 'deleted'    # Flexible
        assert sorted_tags[3].state == 'active'     # tolstoy
        assert sorted_tags[4].state == 'active'     # russian
        assert sorted_tags[5].state == 'active'     # Flexible
        assert sorted_tags[0].current
        assert sorted_tags[1].current
        assert sorted_tags[2].current
        assert not sorted_tags[5].current

        assert str(sorted_tags[0].expired_timestamp) == '9999-12-31 00:00:00'
        assert str(sorted_tags[1].expired_timestamp) == '9999-12-31 00:00:00'
        assert str(sorted_tags[2].expired_timestamp) == '9999-12-31 00:00:00'
        assert str(sorted_tags[3].expired_timestamp) == '9999-12-31 00:00:00'
        assert str(sorted_tags[4].expired_timestamp) == '9999-12-31 00:00:00'
        assert str(sorted_tags[5].expired_timestamp) != '9999-12-31 00:00:00'

        extras_revisions = model.Session.query(model.PackageExtraRevision).filter_by(package_id=anna1.id).all()

        sorted_extras = sorted(extras_revisions,
                               key=lambda x: (x.revision_timestamp, x.key))[::-1]

        print [(extra.state, extra.key, extra.value) for extra in sorted_extras]

        assert sorted_extras[0].state == 'active'
        assert sorted_extras[1].state == 'active'
        assert sorted_extras[2].state == 'active'
        assert sorted_extras[3].state == 'active'

        assert str(sorted_extras[0].expired_timestamp) == '9999-12-31 00:00:00'
        assert str(sorted_extras[1].expired_timestamp) == '9999-12-31 00:00:00'
        assert str(sorted_extras[2].expired_timestamp) == '9999-12-31 00:00:00'
        assert str(sorted_extras[3].expired_timestamp) != '9999-12-31 00:00:00'
>>>>>>> 814edd86

    def test_13_get_package_in_past(self):

        context = {'model': model,
                   'session': model.Session}

        anna1 = model.Session.query(model.Package).filter_by(name='annakarenina_changed2').one()

        pkgrevisions = model.Session.query(model.PackageRevision).filter_by(id=anna1.id).all()
        sorted_packages = sorted(pkgrevisions, key=lambda x:x.revision_timestamp)

        context['revision_id'] = sorted_packages[0].revision_id #original state

        first_dictized = self.remove_changable_columns(package_dictize(anna1, context))
        assert self.package_expected == first_dictized

        context['revision_id'] = sorted_packages[1].revision_id

        second_dictized = self.remove_changable_columns(package_dictize(anna1, context))

        first_dictized["name"] = u'annakarenina_changed'
        first_dictized["resources"][0]["url"] = u'http://new_url'

        assert second_dictized == first_dictized

        context['revision_id'] = sorted_packages[2].revision_id
        third_dictized = self.remove_changable_columns(package_dictize(anna1, context))

        second_dictized['name'] = u'annakarenina_changed2'
        second_dictized['resources'][0]['url'] = u'http://new_url2'
        second_dictized['tags'][0]['name'] = u'new_tag'
        second_dictized['tags'][0]['display_name'] = u'new_tag'
        second_dictized['extras'][0]['value'] = u'new_value'
        second_dictized['state'] = 'active'

        print '\n'.join(unified_diff(pformat(second_dictized).split('\n'), pformat(third_dictized).split('\n')))
        assert second_dictized == third_dictized

        context['revision_id'] = sorted_packages[3].revision_id #original state
        forth_dictized = self.remove_changable_columns(package_dictize(anna1, context))

        third_dictized['notes'] = 'wee'
        third_dictized['resources'].insert(2, {
            u'cache_last_updated': None,
            u'cache_url': None,
            u'description': u'',
            u'format': u'plain text',
            u'hash': u'',
            u'last_modified': None,
            u'mimetype': None,
            u'mimetype_inner': None,
            u'name': None,
            u'position': 2,
            u'resource_type': None,
            u'url_type': None,
            u'size': None,
            u'state': u'active',
            u'url': u'http://newurl',
            u'webstore_last_updated': None,
            u'webstore_url': None})
        third_dictized['num_resources'] = third_dictized['num_resources'] + 1

        third_dictized['tags'].insert(1, {'name': u'newnew_tag', 'display_name': u'newnew_tag', 'state': 'active'})
        third_dictized['num_tags'] = third_dictized['num_tags'] + 1
        third_dictized['extras'].insert(0, {'key': 'david',
                                         'value': u'new_value',
                                         'state': u'active'})
        third_dictized['state'] = 'active'
        third_dictized['state'] = 'active'

        pprint(third_dictized)
        pprint(forth_dictized)

        assert third_dictized == forth_dictized

    def test_14_resource_no_id(self):

        context = {"model": model,
                 "session": model.Session}

        model.repo.new_revision()
        model.Session.commit()

        new_resource = {
            'mimetype': None,
            u'alt_url': u'empty resource group id',
            'hash': u'abc123',
            'description': u'Full text. Needs escaping: " Umlaut: \xfc',
            'format': u'plain text',
            'url': u'http://test_new',
            'cache_url': None,
            'webstore_url': None,
            'cache_last_updated': None,
            'state': u'active',
            'mimetype_inner': None,
            'webstore_last_updated': None,
            'url_type': None,
            'last_modified': None,
            'position': 0,
            'size': None,
            'size_extra': u'123',
            'resource_type': None,
            'name': None,
            'package_id':''  # Just so we can save
        }

        model.repo.new_revision()
        resource_dict_save(new_resource, context)
        model.Session.commit()
        model.Session.remove()

        # Remove the package id
        del new_resource['package_id']

        res = model.Session.query(model.Resource).filter_by(url=u'http://test_new').one()

        res_dictized = self.remove_changable_columns(resource_dictize(res, context), True)

        assert res_dictized == new_resource, res_dictized

    def test_15_api_to_dictize(self):

        context = {"model": model,
                   'api_version': 1,
                 "session": model.Session}

        api_data = {
            'name' : u'testpkg',
            'title': u'Some Title',
            'url': u'http://blahblahblah.mydomain',
            'resources': [ {
                u'url':u'http://blah.com/file2.xml',
                u'format':u'xml',
                u'description':u'Second file',
                u'hash':u'def123',
                u'alt_url':u'alt_url',
                u'size':u'200',
            },
                {
                u'url':u'http://blah.com/file.xml',
                u'format':u'xml',
                u'description':u'Main file',
                u'hash':u'abc123',
                u'alt_url':u'alt_url',
                u'size':u'200',
            },
            ],
            'tags': u'russion novel',
            'license_id': u'gpl-3.0',
            'extras': {
                'genre' : u'horror',
                'media' : u'dvd',
            },
        }

        dictized = package_api_to_dict(api_data, context)

        assert dictized == {'extras': [{'key': 'genre', 'value': u'horror'},
                                       {'key': 'media', 'value': u'dvd'}],
                            'license_id': u'gpl-3.0',
                            'name': u'testpkg',
                            'resources': [{u'alt_url': u'alt_url',
                                          u'description': u'Second file',
                                          u'size': u'200',
                                          u'format': u'xml',
                                          u'hash': u'def123',
                                          u'url': u'http://blah.com/file2.xml'},
                                          {u'alt_url': u'alt_url',
                                          u'description': u'Main file',
                                          u'size': u'200',
                                          u'format': u'xml',
                                          u'hash': u'abc123',
                                          u'url': u'http://blah.com/file.xml'}],
                            'tags': [{'name': u'russion'}, {'name': u'novel'}],
                            'title': u'Some Title',
                            'url': u'http://blahblahblah.mydomain'}

        model.repo.new_revision()

        package_dict_save(dictized, context)
        model.Session.commit()
        model.Session.remove()

        pkg = model.Session.query(model.Package).filter_by(name=u'testpkg').one()

        package_dictized = self.remove_changable_columns(package_dictize(pkg, context))



    def test_17_group_apis_to_dict(self):

        context = {"model": model,
                  "session": model.Session}

        api_group = {
            'name' : u'testgroup',
            'title' : u'Some Group Title',
            'description' : u'Great group!',
            'packages' : [u'annakarenina', u'warandpeace'],
        }


        assert group_api_to_dict(api_group, context) == {'description': u'Great group!',
                                                         'name': u'testgroup',
                                                         'packages': [{'id': u'annakarenina'}, {'id': u'warandpeace'}],
                                                         'title': u'Some Group Title'}, pformat(group_api_to_dict(api_group, context))

    def test_18_package_tag_list_save(self):
        name = u'testpkg18'
        context = {'model': model,
                   'session': model.Session}
        pkg_dict = {'name': name}

        rev = model.repo.new_revision()
        package = table_dict_save(pkg_dict, model.Package, context)

        tag_dicts = [{'name': 'tag1'}, {'name': 'tag2'}]
        package_tag_list_save(tag_dicts, package, context)
        model.repo.commit_and_remove()

        pkg = model.Package.by_name(name)
        assert_equal(set([tag.name for tag in pkg.get_tags()]),
                set(('tag1', 'tag2')))

    def test_19_package_tag_list_save_duplicates(self):
        name = u'testpkg19'
        context = {'model': model,
                   'session': model.Session}
        pkg_dict = {'name': name}

        rev = model.repo.new_revision()
        package = table_dict_save(pkg_dict, model.Package, context)

        tag_dicts = [{'name': 'tag1'}, {'name': 'tag1'}] # duplicate
        package_tag_list_save(tag_dicts, package, context)
        model.repo.commit_and_remove()

        pkg = model.Package.by_name(name)
        assert_equal(set([tag.name for tag in pkg.get_tags()]), set(('tag1',)))

    def test_20_activity_save(self):

        # Add a new Activity object to the database by passing a dict to
        # activity_dict_save()
        context = {"model": model, "session": model.Session}
        user = model.User.by_name(u'tester')
        revision = model.repo.new_revision()
        sent = {
                'user_id': user.id,
                'object_id': user.id,
                'revision_id': revision.id,
                'activity_type': 'changed user'
                }
        activity_dict_save(sent, context)
        model.Session.commit()

        # Retrieve the newest Activity object from the database, check that its
        # attributes match those of the dict we saved.
        got = ckan.logic.action.get.user_activity_list(context,
                {'id': user.id})[0]
        assert got['user_id'] == sent['user_id']
        assert got['object_id'] == sent['object_id']
        assert got['revision_id'] == sent['revision_id']
        assert got['activity_type'] == sent['activity_type']

        # The activity object should also have an ID and timestamp.
        assert got['id']
        assert got['timestamp']

        # We didn't pass in any data so this should be empty.
        assert not got['data']


    def test_21_package_dictization_with_deleted_group(self):
        """
        Ensure that the dictization does not return groups that the dataset has
        been removed from.
        """
        # Create a new dataset and 2 new groups
        model.repo.new_revision()
        pkg = model.Package(name='testing-deleted-groups')
        group_1 = model.Group(name='test-group-1')
        group_2 = model.Group(name='test-group-2')
        model.Session.add(pkg)
        model.Session.add(group_1)
        model.Session.add(group_2)
        model.Session.flush()

        # Add the dataset to group_1, and signal that the dataset used
        # to be a member of group_2 by setting its membership state to 'deleted'
        membership_1 = model.Member(table_id = pkg.id,
                                    table_name = 'package',
                                    group = group_1,
                                    group_id = group_1.id,
                                    state = 'active')

        membership_2 = model.Member(table_id = pkg.id,
                                    table_name = 'package',
                                    group = group_2,
                                    group_id = group_2.id,
                                    state = 'deleted')

        model.Session.add(membership_1)
        model.Session.add(membership_2)
        model.repo.commit()

        # Dictize the dataset
        context = {"model": model,
                   "session": model.Session}

        result = package_dictize(pkg, context)
        self.remove_changable_columns(result)
        assert_not_in('test-group-2', [ g['name'] for g in result['groups'] ])
        assert_in('test-group-1', [ g['name'] for g in result['groups'] ])

    def test_22_user_dictize_as_sysadmin(self):
        '''Sysadmins should be allowed to see certain sensitive data.'''
        context = {
            'model': model,
            'session': model.Session,
            'user': 'testsysadmin',
        }

        user = model.User.by_name('tester')

        user_dict = user_dictize(user, context)

        # Check some of the non-sensitive data
        assert 'name' in user_dict
        assert 'about' in user_dict

        # Check sensitive data is available
        assert 'apikey' in user_dict
        assert 'email' in user_dict

        # Passwords and reset keys should never be available
        assert 'password' not in user_dict
        assert 'reset_key' not in user_dict

    def test_23_user_dictize_as_same_user(self):
        '''User should be able to see their own sensitive data.'''
        context = {
            'model': model,
            'session': model.Session,
            'user': 'tester',
        }

        user = model.User.by_name('tester')

        user_dict = user_dictize(user, context)

        # Check some of the non-sensitive data
        assert 'name' in user_dict
        assert 'about' in user_dict

        # Check sensitive data is available
        assert 'apikey' in user_dict
        assert 'email' in user_dict

        # Passwords and reset keys should never be available
        assert 'password' not in user_dict
        assert 'reset_key' not in user_dict

    def test_24_user_dictize_as_other_user(self):
        '''User should not be able to see other's sensitive data.'''
        context = {
            'model': model,
            'session': model.Session,
            'user': 'annafan',
        }

        user = model.User.by_name('tester')

        user_dict = user_dictize(user, context)

        # Check some of the non-sensitive data
        assert 'name' in user_dict
        assert 'about' in user_dict

        # Check sensitive data is not available
        assert 'apikey' not in user_dict
        assert 'reset_key' not in user_dict
        assert 'email' not in user_dict

        # Passwords should never be available
        assert 'password' not in user_dict

    def test_25_user_dictize_as_anonymous(self):
        '''Anonymous should not be able to see other's sensitive data.'''
        context = {
            'model': model,
            'session': model.Session,
            'user': '',
        }

        user = model.User.by_name('tester')

        user_dict = user_dictize(user, context)

        # Check some of the non-sensitive data
        assert 'name' in user_dict
        assert 'about' in user_dict

        # Check sensitive data is not available
        assert 'apikey' not in user_dict
        assert 'reset_key' not in user_dict
        assert 'email' not in user_dict

        # Passwords should never be available
        assert 'password' not in user_dict
<<<<<<< HEAD
=======

    def test_26_package_dictize_whitespace_strippped_from_title(self):

        context = {"model": model,
                   "session": model.Session}

        pkg = model.Session.query(model.Package).first()
        original_title = pkg.title
        pkg.title = "     whitespace title    \t"
        model.Session.add(pkg)
        model.Session.commit()

        result = package_dictize(pkg, context)
        assert result['title'] == 'whitespace title'
        pkg.title = original_title
        model.Session.add(pkg)
        model.Session.commit()
>>>>>>> 814edd86
<|MERGE_RESOLUTION|>--- conflicted
+++ resolved
@@ -171,97 +171,6 @@
                     self.remove_revision_id(new_dict)
         return dict
 
-<<<<<<< HEAD
-=======
-    def test_01_dictize_main_objects_simple(self):
-
-        context = {"model": model,
-                   "session": model.Session}
-
-        ## package
-        pkg = model.Session.query(model.Package).filter_by(name='annakarenina').first()
-        result = table_dictize(pkg, context)
-        self.remove_changable_columns(result)
-
-        expected = {
-            'author': None,
-            'author_email': None,
-            'license_id': u'other-open',
-            'creator_user_id': None,
-            'maintainer': None,
-            'maintainer_email': None,
-            'name': u'annakarenina',
-            'notes': u'Some test notes\n\n### A 3rd level heading\n\n**Some bolded text.**\n\n*Some italicized text.*\n\nForeign characters:\nu with umlaut \xfc\n66-style quote \u201c\nforeign word: th\xfcmb\n\nNeeds escaping:\nleft arrow <\n\n<http://ckan.net/>\n\n',
-            'state': u'active',
-            'title': u'A Novel By Tolstoy',
-            'type': u'dataset',
-            'url': u'http://www.annakarenina.com',
-            'owner_org': None,
-            'private': False,
-            'version': u'0.7a'
-        }
-        assert result == expected, pprint(result)
-
-        ## resource
-
-        resource = pkg.resources_all[0]
-
-        result = resource_dictize(resource, context)
-        self.remove_changable_columns(result, True)
-
-        assert result == {
-            u'alt_url': u'alt123',
-             'cache_last_updated': None,
-             'cache_url': None,
-             'description': u'Full text. Needs escaping: " Umlaut: \xfc',
-             'format': u'plain text',
-             'hash': u'abc123',
-             'last_modified': None,
-             'mimetype': None,
-             'mimetype_inner': None,
-             'name': None,
-             'position': 0,
-             'resource_type': None,
-             'size': None,
-             u'size_extra': u'123',
-             'state': u'active',
-             'url': u'http://www.annakarenina.com/download/x=1&y=2',
-             'url_type': None,
-             'webstore_last_updated': None,
-             'webstore_url': None
-            }, pprint(result)
-
-        ## package extra
-
-        key, package_extras = pkg._extras.popitem()
-
-        result = table_dictize(package_extras, context)
-        self.remove_changable_columns(result)
-
-        assert result == {
-            'key': u'genre',
-            'state': u'active',
-            'value': u'romantic novel',
-            'package_id': pkg.id
-        }, pprint(result)
-
-
-    def test_02_package_dictize(self):
-
-        context = {"model": model,
-                   "session": model.Session}
-
-        model.Session.remove()
-        pkg = model.Session.query(model.Package).filter_by(name='annakarenina').first()
-
-        result = package_dictize(pkg, context)
-        self.remove_changable_columns(result)
-
-        print "\n".join(unified_diff(pformat(result).split("\n"), pformat(self.package_expected).split("\n")))
-        assert sorted(result.values()) == sorted(self.package_expected.values())
-        assert result == self.package_expected
-
->>>>>>> 814edd86
     def test_03_package_to_api1(self):
 
         context = {"model": model,
@@ -455,87 +364,6 @@
         model.Session.commit()
         model.Session.remove()
 
-<<<<<<< HEAD
-=======
-        pkgrevisions = model.Session.query(model.PackageRevision).filter_by(id=anna1.id).all()
-
-        sorted_packages = sorted(pkgrevisions, key=lambda x:x.revision_timestamp)[::-1]
-
-        assert len(sorted_packages) == 3
-        assert sorted_packages[0].state == 'pending'
-        assert sorted_packages[1].state == 'active'
-        assert sorted_packages[1].current
-        assert sorted_packages[2].state == 'active'
-
-        assert str(sorted_packages[0].expired_timestamp) == '9999-12-31 00:00:00'
-        assert str(sorted_packages[1].expired_timestamp) != '9999-12-31 00:00:00'
-        assert str(sorted_packages[2].expired_timestamp) != '9999-12-31 00:00:00'
-
-        resources_revisions = model.Session.query(model.ResourceRevision).filter_by(package_id=anna1.id).all()
-        sorted_resources = sorted(resources_revisions, key=lambda x: (x.revision_timestamp, x.url))[::-1]
-
-        for pkg in sorted_resources:
-            print pkg.url, pkg.id, pkg.revision_timestamp, pkg.expired_timestamp, pkg.state, pkg.current
-
-        assert len(sorted_resources) == 4
-        assert sorted_resources[0].state == 'pending'
-        assert sorted_resources[1].state == 'active'
-        assert sorted_resources[1].current
-        assert sorted_resources[2].state == 'active'
-        assert sorted_resources[2].current
-        assert sorted_resources[3].state == 'active'
-
-        assert str(sorted_resources[0].expired_timestamp) == '9999-12-31 00:00:00'
-        assert str(sorted_resources[1].expired_timestamp) != '9999-12-31 00:00:00'
-        assert str(sorted_resources[2].expired_timestamp) == '9999-12-31 00:00:00'
-        assert str(sorted_resources[3].expired_timestamp) != '9999-12-31 00:00:00'
-
-        tag_revisions = model.Session.query(model.PackageTagRevision).filter_by(package_id=anna1.id).all()
-
-        sorted_tags = sorted(tag_revisions, key=lambda x: (x.revision_timestamp, x.tag.name))[::-1]
-
-        print [(tag.state, tag.tag.name) for tag in sorted_tags]
-
-        assert len(sorted_tags) == 5, len(sorted_tags)
-        assert sorted_tags[0].state == 'pending'            # new_tag
-        assert sorted_tags[1].state == 'pending-deleted'    # Flexible
-        assert sorted_tags[2].state == 'active'             # tolstoy
-        assert sorted_tags[3].state == 'active'             # russian
-        assert sorted_tags[4].state == 'active'             # Flexible
-        assert sorted_tags[2].current
-        assert sorted_tags[3].current
-        assert sorted_tags[4].current
-
-        assert str(sorted_tags[0].expired_timestamp) == '9999-12-31 00:00:00'
-        assert str(sorted_tags[1].expired_timestamp) == '9999-12-31 00:00:00'
-        assert str(sorted_tags[2].expired_timestamp) == '9999-12-31 00:00:00'
-        assert str(sorted_tags[3].expired_timestamp) == '9999-12-31 00:00:00'
-        assert str(sorted_tags[4].expired_timestamp) != '9999-12-31 00:00:00'
-
-        extras_revisions = model.Session.query(model.PackageExtraRevision).filter_by(package_id=anna1.id).all()
-
-        sorted_extras = sorted(extras_revisions,
-                               key=lambda x: (x.revision_timestamp, x.key))[::-1]
-
-        assert sorted_extras[0].state == 'pending'
-        assert sorted_resources[1].current
-        assert sorted_extras[1].state == 'active'
-        assert sorted_resources[1].current
-        assert sorted_extras[2].state == 'active'
-
-        assert str(sorted_extras[0].expired_timestamp) == '9999-12-31 00:00:00'
-        assert str(sorted_extras[1].expired_timestamp) == '9999-12-31 00:00:00'
-        assert str(sorted_extras[2].expired_timestamp) != '9999-12-31 00:00:00'
-
-
-    def test_11_add_pending(self):
-
-        context = {'model': model,
-                   'session': model.Session,
-                   "user": 'testsysadmin',
-                   'pending': True}
-
->>>>>>> 814edd86
         anna1 = model.Session.query(model.Package).filter_by(name='annakarenina_changed2').one()
         anna_dictized = package_dictize(anna1, context)
         anna_dictized['notes'] = 'wee'
@@ -552,157 +380,6 @@
         model.Session.commit()
         model.Session.remove()
 
-<<<<<<< HEAD
-=======
-        resources_revisions = model.Session.query(model.ResourceRevision).filter_by(package_id=anna1.id).all()
-
-        sorted_resources = sorted(resources_revisions, key=lambda x: (x.revision_timestamp, x.url))[::-1]
-        pprint(anna_dictized['resources'])
-
-        for pkg in sorted_resources:
-            print pkg.url, pkg.id, pkg.revision_timestamp, pkg.expired_timestamp, pkg.state, pkg.current
-
-
-        assert len(sorted_resources) == 5, len(sorted_resources)
-        assert sorted_resources[0].state == 'pending'
-        assert sorted_resources[1].state == 'pending'
-        assert sorted_resources[2].current
-        assert sorted_resources[2].state == 'active'
-        assert sorted_resources[3].current
-        assert sorted_resources[3].state == 'active'
-        assert sorted_resources[4].state == 'active'
-
-        assert str(sorted_resources[0].expired_timestamp) == '9999-12-31 00:00:00'
-        assert str(sorted_resources[1].expired_timestamp) == '9999-12-31 00:00:00'
-        assert str(sorted_resources[2].expired_timestamp) != '9999-12-31 00:00:00'
-        assert str(sorted_resources[3].expired_timestamp) == '9999-12-31 00:00:00'
-        assert str(sorted_resources[4].expired_timestamp) != '9999-12-31 00:00:00'
-
-        tag_revisions = model.Session.query(model.PackageTagRevision).filter_by(package_id=anna1.id).all()
-
-        sorted_tags = sorted(tag_revisions, key=lambda x: (x.revision_timestamp, x.tag.name))[::-1]
-
-        print [(tag.state, tag.tag.name) for tag in sorted_tags]
-
-        assert len(sorted_tags) == 6, len(sorted_tags)
-        assert sorted_tags[0].state == 'pending'            # newnew_tag
-        assert sorted_tags[1].state == 'pending'            # new_tag
-        assert sorted_tags[2].state == 'pending-deleted'    # Flexible
-        assert sorted_tags[3].state == 'active'             # tolstoy
-        assert sorted_tags[4].state == 'active'             # russian
-        assert sorted_tags[5].state == 'active'             # Flexible
-        assert sorted_tags[3].current
-        assert sorted_tags[4].current
-        assert sorted_tags[5].current
-
-        assert str(sorted_tags[0].expired_timestamp) == '9999-12-31 00:00:00'
-        assert str(sorted_tags[1].expired_timestamp) == '9999-12-31 00:00:00'
-        assert str(sorted_tags[2].expired_timestamp) == '9999-12-31 00:00:00'
-        assert str(sorted_tags[3].expired_timestamp) == '9999-12-31 00:00:00'
-        assert str(sorted_tags[4].expired_timestamp) == '9999-12-31 00:00:00'
-        assert str(sorted_tags[5].expired_timestamp) != '9999-12-31 00:00:00'
-
-        extras_revisions = model.Session.query(model.PackageExtraRevision).filter_by(package_id=anna1.id).all()
-
-        sorted_extras = sorted(extras_revisions,
-                               key=lambda x: (x.revision_timestamp, x.key))[::-1]
-
-        print [(extra.state, extra.key, extra.value) for extra in sorted_extras]
-
-        assert sorted_extras[0].state == 'pending'
-        assert sorted_extras[1].state == 'pending'
-        assert sorted_extras[2].state == 'active'
-        assert sorted_extras[3].state == 'active'
-
-        assert str(sorted_extras[0].expired_timestamp) == '9999-12-31 00:00:00'
-        assert str(sorted_extras[1].expired_timestamp) == '9999-12-31 00:00:00'
-        assert str(sorted_extras[2].expired_timestamp) == '9999-12-31 00:00:00'
-        assert str(sorted_extras[3].expired_timestamp) != '9999-12-31 00:00:00'
-
-    def test_12_make_active(self):
-
-        model.repo.new_revision()
-        anna1 = model.Session.query(model.Package).filter_by(name='annakarenina_changed2').one()
-        context = {"model": model,
-                   "session": model.Session,
-                   'user': 'testsysadmin'}
-
-        make_latest_pending_package_active(context, {'id': anna1.id})
-
-        pkgrevisions = model.Session.query(model.PackageRevision).filter_by(id=anna1.id).all()
-        sorted_packages = sorted(pkgrevisions, key=lambda x:x.revision_timestamp)[::-1]
-
-        assert len(sorted_packages) == 4
-        assert sorted_packages[0].state == 'active', sorted_packages[0].state #was pending
-        assert sorted_packages[0].current == True
-
-        assert sorted_packages[1].state == 'pending'
-        assert sorted_packages[2].state == 'active'
-        assert sorted_packages[3].state == 'active'
-
-        resources_revisions = model.Session.query(model.ResourceRevision).filter_by(package_id=anna1.id).all()
-        sorted_resources = sorted(resources_revisions, key=lambda x: (x.revision_timestamp, x.url))[::-1]
-
-        assert len(sorted_resources) == 5
-        for res in sorted_resources:
-            print res.id, res.revision_timestamp, res.expired_timestamp, res.state
-        assert sorted_resources[0].state == 'active'
-        assert sorted_resources[0].current == True
-        assert sorted_resources[1].state == 'active'
-        assert sorted_resources[1].current == True
-        assert sorted_resources[2].state == 'active'
-        assert sorted_resources[3].state == 'active'
-        assert sorted_resources[3].current == True
-        assert sorted_resources[4].state == 'active'
-
-        assert str(sorted_resources[0].expired_timestamp) == '9999-12-31 00:00:00'
-        assert str(sorted_resources[1].expired_timestamp) == '9999-12-31 00:00:00'
-        assert str(sorted_resources[2].expired_timestamp) != '9999-12-31 00:00:00'
-        assert str(sorted_resources[3].expired_timestamp) == '9999-12-31 00:00:00'
-        assert str(sorted_resources[4].expired_timestamp) != '9999-12-31 00:00:00'
-
-        tag_revisions = model.Session.query(model.PackageTagRevision).filter_by(package_id=anna1.id).all()
-
-        sorted_tags = sorted(tag_revisions, key=lambda x: (x.revision_timestamp, x.tag.name))[::-1]
-
-        print [(tag.state, tag.tag.name) for tag in sorted_tags]
-
-        assert len(sorted_tags) == 6, len(sorted_tags)
-        assert sorted_tags[0].state == 'active'     # newnew_tag
-        assert sorted_tags[1].state == 'active'     # new_tag
-        assert sorted_tags[2].state == 'deleted'    # Flexible
-        assert sorted_tags[3].state == 'active'     # tolstoy
-        assert sorted_tags[4].state == 'active'     # russian
-        assert sorted_tags[5].state == 'active'     # Flexible
-        assert sorted_tags[0].current
-        assert sorted_tags[1].current
-        assert sorted_tags[2].current
-        assert not sorted_tags[5].current
-
-        assert str(sorted_tags[0].expired_timestamp) == '9999-12-31 00:00:00'
-        assert str(sorted_tags[1].expired_timestamp) == '9999-12-31 00:00:00'
-        assert str(sorted_tags[2].expired_timestamp) == '9999-12-31 00:00:00'
-        assert str(sorted_tags[3].expired_timestamp) == '9999-12-31 00:00:00'
-        assert str(sorted_tags[4].expired_timestamp) == '9999-12-31 00:00:00'
-        assert str(sorted_tags[5].expired_timestamp) != '9999-12-31 00:00:00'
-
-        extras_revisions = model.Session.query(model.PackageExtraRevision).filter_by(package_id=anna1.id).all()
-
-        sorted_extras = sorted(extras_revisions,
-                               key=lambda x: (x.revision_timestamp, x.key))[::-1]
-
-        print [(extra.state, extra.key, extra.value) for extra in sorted_extras]
-
-        assert sorted_extras[0].state == 'active'
-        assert sorted_extras[1].state == 'active'
-        assert sorted_extras[2].state == 'active'
-        assert sorted_extras[3].state == 'active'
-
-        assert str(sorted_extras[0].expired_timestamp) == '9999-12-31 00:00:00'
-        assert str(sorted_extras[1].expired_timestamp) == '9999-12-31 00:00:00'
-        assert str(sorted_extras[2].expired_timestamp) == '9999-12-31 00:00:00'
-        assert str(sorted_extras[3].expired_timestamp) != '9999-12-31 00:00:00'
->>>>>>> 814edd86
 
     def test_13_get_package_in_past(self):
 
@@ -1113,23 +790,3 @@
 
         # Passwords should never be available
         assert 'password' not in user_dict
-<<<<<<< HEAD
-=======
-
-    def test_26_package_dictize_whitespace_strippped_from_title(self):
-
-        context = {"model": model,
-                   "session": model.Session}
-
-        pkg = model.Session.query(model.Package).first()
-        original_title = pkg.title
-        pkg.title = "     whitespace title    \t"
-        model.Session.add(pkg)
-        model.Session.commit()
-
-        result = package_dictize(pkg, context)
-        assert result['title'] == 'whitespace title'
-        pkg.title = original_title
-        model.Session.add(pkg)
-        model.Session.commit()
->>>>>>> 814edd86
