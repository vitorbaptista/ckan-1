--- conflicted
+++ resolved
@@ -1,21 +1,12 @@
 import subprocess
-<<<<<<< HEAD
-=======
 
->>>>>>> dbf58146
 
 class TestVersions(object):
 
     no_db = True
 
     def test_pylons(self):
-<<<<<<< HEAD
-        p = subprocess.Popen(
-                'pip freeze | grep Pylons', shell=True,
-                stdout=subprocess.PIPE)
-=======
         p = subprocess.Popen('pip freeze | grep Pylons', shell=True,
                              stdout=subprocess.PIPE)
->>>>>>> dbf58146
         pylons_version = p.communicate()[0].strip()
         assert pylons_version == "Pylons==0.9.7"