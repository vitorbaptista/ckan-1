import cgi

from paste.fixture import AppError

from ckan.tests import *
import ckan.model as model
from ckan.lib.create_test_data import CreateTestData

existing_extra_html = ('<label class="field_opt" for="Package-%(package_id)s-extras-%(key)s">%(capitalized_key)s</label>', '<input id="Package-%(package_id)s-extras-%(key)s" name="Package-%(package_id)s-extras-%(key)s" size="20" type="text" value="%(value)s">')

package_form=''

class TestPackageForm(TestController):
    '''Inherit this in tests for these form testing methods'''
    def _check_package_read(self, res, **params):
        assert not 'Error' in res, res
        assert u'Packages - %s' % params['name'] in res, res
        main_res = self.main_div(res)
        main_div = main_res
        main_div_str = main_div.encode('utf8')
        assert params['name'] in main_div, main_div_str
        assert params['title'] in main_div, main_div_str
        assert params['version'] in main_div, main_div_str
        assert '<a href="%s">' % params['url'] in main_div, main_div_str
        prefix = 'Package-%s-' % params.get('id', '')
        for res_index, values in self._get_resource_values(params['resources'], by_resource=True):
            self.check_named_element(main_div, 'tr', *values)
        assert params['notes'] in main_div, main_div_str
        license = model.Package.get_license_register()[params['license_id']]
        assert license.title in main_div, (license.title, main_div_str)
        tag_names = [tag.lower() for tag in params['tags']]
        self.check_named_element(main_div, 'ul', *tag_names)
        if params.has_key('state'):
            assert 'State: %s' % params['state'] in main_div.replace('</strong>', ''), main_div_str
        if isinstance(params['extras'], dict):
            extras = params['extras'].items()
        elif isinstance(params['extras'], (list, tuple)):
            extras = params['extras']
        else:
            raise NotImplementedError
        for key, value in extras:
            self.check_named_element(main_div, 'tr', key, value)
        if params.has_key('deleted_extras'):
            if isinstance(params['deleted_extras'], dict):
                deleted_extras = params['deleted_extras'].items()
            elif isinstance(params['deleted_extras'], (list, tuple)):
                deleted_extras = params['deleted_extras']
            else:
                raise NotImplementedError
            for key, value in params['deleted_extras']:
                self.check_named_element(main_div, 'tr', '!' + key)
                self.check_named_element(main_div, 'tr', '!' + value)

    def _check_preview(self, res, **params):
        preview =  str(res)[str(res).find('<div id="preview"'):str(res).find('<div id="footer">')]
        assert 'Preview' in preview, preview
        assert str(params['name']) in preview, preview
        assert str(params['title']) in preview, preview
        assert str(params['version']) in preview, preview
        assert '<a href="%s">' % str(params['url']) in preview, preview
        for res_index, resource in enumerate(params['resources']):
            if isinstance(resource, (str, unicode)):
                resource = [resource]
            self.check_named_element(preview, 'tr', resource[0], resource[1], resource[2], resource[3])
        preview_ascii = repr(preview)
        assert str(params['notes']) in preview_ascii, preview_ascii
        license = model.Package.get_license_register()[params['license_id']]
        assert license.title in preview_ascii, (license.title, preview_ascii)
        tag_names = [str(tag.lower()) for tag in params['tags']]
        self.check_named_element(preview, 'ul', *tag_names)
        if params.has_key('state'):
            assert str(params['state']) in preview, preview
        else:
            assert 'state' not in preview
        for key, value in params['extras']:
            self.check_named_element(preview, 'tr', key, value)
        if params.has_key('deleted_extras'):
            for key, value in params['deleted_extras']:
                self.check_named_element(preview, 'tr', '!' + key)
                self.check_named_element(preview, 'tr', '!' + value)

    def _get_resource_values(self, resources, by_resource=False):
        assert isinstance(resources, (list, tuple))
        for res_index, resource in enumerate(resources):
            if by_resource:
                values = []
            for i, res_field in enumerate(model.PackageResource.get_columns()):
                if isinstance(resource, (str, unicode)):
                    expected_value = resource if res_field == 'url' else ''
                elif hasattr(resource, res_field):
                    expected_value = getattr(resource, res_field)
                elif isinstance(resource, (list, tuple)):
                    expected_value = resource[i]
                elif isinstance(resource, dict):
                    expected_value = resource.get(res_field, u'')
                else:
                    raise NotImplemented
                if not by_resource:
                    yield (res_index, res_field, expected_value)
                else:
                    values.append(expected_value)
            if by_resource:
                yield(res_index, values)

    def check_form_filled_correctly(self, res, **params):
        if params.has_key('pkg'):
            for key, value in params['pkg'].as_dict().items():
                if key == 'license':
                    key = 'license_id'
                params[key] = value
        prefix = 'Package-%s-' % params['id']
        main_res = self.main_div(res)
        self.check_tag(main_res, prefix+'name', params['name'])
        self.check_tag(main_res, prefix+'title', params['title'])
        self.check_tag(main_res, prefix+'version', params['version'])
        self.check_tag(main_res, prefix+'url', params['url'])
        for res_index, res_field, expected_value in self._get_resource_values(params['resources']):
            self.check_tag(main_res, '%sresources-%i-%s' % (prefix, res_index, res_field), expected_value)
        self.check_tag_and_data(main_res, prefix+'notes', params['notes'])
        self.check_tag_and_data(main_res, 'selected', params['license_id'])
        if isinstance(params['tags'], (str, unicode)):
            tags = params['tags'].split()
        else:
            tags = params['tags']
        for tag in tags:
            self.check_tag(main_res, prefix+'tags', tag)
        if params.has_key('state'):
            self.check_tag_and_data(main_res, 'selected', str(params['state']))
        if isinstance(params['extras'], dict):
            extras = params['extras'].items()
        else:
            extras = params['extras']
        for key, value in extras:
            self.check_tag_and_data(main_res, 'Package-%s-extras-%s' % (params['id'], key), key.capitalize())
            self.check_tag(main_res, 'Package-%s-extras-%s' % (params['id'], key), value)
        assert params['log_message'] in main_res, main_res
    

class TestReadOnly(TestPackageForm):

    @classmethod
    def setup_class(self):
        CreateTestData.create()

    @classmethod
    def teardown_class(self):
        model.repo.rebuild_db()

    def test_index(self):
        offset = url_for(controller='package')
        res = self.app.get(offset)
        assert 'Packages - Index' in res

    def test_minornavigation(self):
        offset = url_for(controller='package')
        res = self.app.get(offset)
        # TODO: make this a bit more rigorous!
        assert 'Browse' in res, res
        res = res.click('Browse packages')
        assert 'Packages - List' in res
    
    def test_minornavigation_2(self):
        offset = url_for(controller='package')
        res = self.app.get(offset)
        res = res.click('Register a new package')
        assert 'Packages - New' in res

    def test_read(self):
        name = u'annakarenina'
        offset = url_for(controller='package', action='read', id=name)
        res = self.app.get(offset)
        # only retrieve after app has been called
        self.anna = model.Package.by_name(name)
        assert 'Packages - %s' % name in res
        assert name in res
        assert self.anna.version in res
        assert self.anna.url in res
        assert cgi.escape(self.anna.resources[0].url) in res
        assert self.anna.resources[0].description in res
        assert self.anna.resources[0].hash in res
        assert 'Some test notes' in res
        assert '<strong>Some bolded text.</strong>' in res
        self.check_tag_and_data(res, 'left arrow', '&lt;')
        self.check_tag_and_data(res, 'umlaut', u'\xfc')
        assert 'License:' in res
        #assert 'OKD Compliant::' in res
        assert 'russian' in res
        assert 'david' in res
        assert 'roger' in res
        assert 'State:' not in res
        assert 'genre' in res, res
        assert 'romantic novel' in res, res
        assert 'original media' in res, res
        assert 'book' in res, res

    def test_read_as_admin(self):
        name = u'annakarenina'
        offset = url_for(controller='package', action='read', id=name)
        res = self.app.get(offset, extra_environ={'REMOTE_USER':'annafan'})
        assert 'State:' in res, res

    def test_read_nonexistentpackage(self):
        name = 'anonexistentpackage'
        offset = url_for(controller='package', action='read', id=name)
        res = self.app.get(offset, status=404)

    def test_read_internal_links(self):
        pkg_name = u'link-test',
        CreateTestData.create_arbitrary([
            {'name':pkg_name,
             'notes':'Decoy link here: decoy:decoy, real links here: package:pkg-1, ' \
                   'tag:tag_1 group:test-group-1.',
             }
            ])
        offset = url_for(controller='package', action='read', id=pkg_name)
        res = self.app.get(offset)
        def check_link(res, controller, id):
            link = '<a href="/%s/read/%s">%s:%s</a>' % (controller, id, controller, id)
            assert link in res, self.main_div(res) + link
        check_link(res, 'package', 'pkg-1')
        check_link(res, 'tag', 'tag_1')
        check_link(res, 'group', 'test-group-1')
        assert 'decoy</a>' not in res, res
        assert 'decoy"' not in res, res

    def test_list(self):
        offset = url_for(controller='package', action='list')
        res = self.app.get(offset)
        assert 'Packages' in res
        name = u'annakarenina'
        title = u'A Novel By Tolstoy'
        assert title in res
        res = res.click(title)
        assert 'Packages - %s' % name in res, res
        main_div = self.main_div(res)
        assert title in main_div, main_div.encode('utf8')

    def test_search(self):
        offset = url_for(controller='package', action='search')
        res = self.app.get(offset)
        assert 'Search packages' in res
        self._check_search_results(res, 'annakarenina', ['<strong>1</strong>', 'A Novel By Tolstoy'] )
        self._check_search_results(res, 'warandpeace', ['<strong>0</strong>'], only_downloadable=True )
        self._check_search_results(res, 'warandpeace', ['<strong>0</strong>'], only_open=True )
        self._check_search_results(res, 'annakarenina', ['<strong>1</strong>'], only_open=True, only_downloadable=True )
        # check for something that also finds tags ...
        self._check_search_results(res, 'russian', ['<strong>2</strong>'])

    def _check_search_results(self, page, terms, requireds, only_open=False, only_downloadable=False):
        form = page.forms[0]
        form['q'] = str(terms)
        form['open_only'] = only_open
        form['downloadable_only'] = only_downloadable
        results_page = form.submit()
        assert 'Search packages' in results_page, results_page
        results_page = self.main_div(results_page)
        for required in requireds:
            assert required in results_page, "%s : %s" % (results_page, required)
    
    def test_history(self):
        name = 'annakarenina'
        offset = url_for(controller='package', action='history', id=name)
        res = self.app.get(offset)
        assert 'History' in res
        assert 'Revisions' in res
        assert name in res

class TestEdit(TestPackageForm):
    def setup_method(self, method):
        self.setUp()

    def setUp(self):
        model.Session.remove()
        rev = model.repo.new_revision()
        self.editpkg_name = u'editpkgtest'
        editpkg = model.Package(name=self.editpkg_name)
        editpkg.url = u'editpkgurl.com'
        editpkg.notes = u'Some notes'
        editpkg.add_tag_by_name(u'mytesttag')
        editpkg.add_resource(u'url escape: & umlaut: \xfc quote: "',
                             description=u'description escape: & umlaut: \xfc quote "')
        model.Session.add(editpkg)
        u = model.User(name=u'testadmin')
        model.Session.add(u)
        model.repo.commit_and_remove()

        editpkg = model.Package.by_name(self.editpkg_name)
        admin = model.User.by_name(u'testadmin')
        model.setup_default_user_roles(editpkg, [admin])
        self.pkgid = editpkg.id
        offset = url_for(controller='package', action='edit', id=self.editpkg_name, package_form=package_form)
        self.res = self.app.get(offset)
        self.newtagnames = [u'russian', u'tolstoy', u'superb']
        model.repo.commit_and_remove()

        self.editpkg = model.Package.by_name(self.editpkg_name)
        self.admin = model.User.by_name(u'testadmin')

    def teardown_method(self, method):
        self.tearDown()

    def tearDown(self):
        model.repo.rebuild_db()
        model.Session.remove()

    def test_edit(self):
        # the absolute basics
        assert 'Packages - Edit' in self.res
        assert self.editpkg.notes in self.res

        new_name = u'new-name'
        new_title = u'A Short Description of this Package'
        newurl = u'http://www.editpkgnewurl.com'
        new_download_url = newurl + u'/download/'
        newlicense_id = u'cc-by'
        newversion = u'0.9b'
        fv = self.res.forms[0]
        prefix = 'Package-%s-' % self.pkgid
        fv[prefix + 'name'] = new_name
        fv[prefix + 'title'] =  new_title
        fv[prefix + 'url'] =  newurl
        fv[prefix + 'resources-0-url'] =  new_download_url
        fv[prefix + 'license_id'] =  newlicense_id
        fv[prefix + 'version'] = newversion
        res = fv.submit('commit')
        # get redirected ...
        res = res.follow()
        model.Session.remove()
        offset = url_for(controller='package', action='read', id=new_name)
        res = self.app.get(offset)
        assert 'Packages - %s' % new_name in res, res
        pkg = model.Package.by_name(new_name)
        assert pkg.title == new_title 
        assert pkg.url == newurl
        assert pkg.resources[0].url == new_download_url
        assert pkg.version == newversion
        assert newlicense_id == pkg.license.id

    def test_edit_2_not_groups(self):
        # not allowed to edit groups for now
        prefix = 'Package-%s-' % self.pkgid
        fv = self.res.forms[0]
        assert not fv.fields.has_key(prefix + 'groups')
        
    def test_edit_2_tags_and_groups(self):
        # testing tag updating
        newtags = self.newtagnames
        tagvalues = ' '.join(newtags)
        fv = self.res.forms[0]
        prefix = 'Package-%s-' % self.pkgid
        fv[prefix + 'tags'] =  tagvalues
        exp_log_message = 'test_edit_2: making some changes'
        fv['log_message'] =  exp_log_message
        res = fv.submit('commit')
        # get redirected ...
        res = res.follow()
        print str(res)
        assert 'Packages - %s' % self.editpkg_name in res
        pkg = model.Package.by_name(self.editpkg.name)
        assert len(pkg.tags) == len(self.newtagnames)
        outtags = [ tag.name for tag in pkg.tags ]
        for tag in newtags:
            assert tag in outtags 
        rev = model.Revision.youngest(model.Session)
        assert rev.author == 'Unknown IP Address'
        assert rev.message == exp_log_message

    def test_edit_preview(self):
        newurl = 'www.editpkgnewurl.com'
        newnotes = '''
### A title

Hello world.

Arrow <

u with umlaut \xc3\xbc

'''
        fv = self.res.forms[0]
        prefix = 'Package-%s-' % self.pkgid
        fv[prefix + 'url'] =  newurl
        fv[prefix + 'notes'] =  newnotes
        res = fv.submit('preview')
        print str(res)
        assert 'Packages - Edit' in res
        assert 'Preview' in res
        assert 'Hello world' in res
        self.check_tag_and_data(res, 'umlaut', u'\xfc')
        self.check_tag_and_data(res, 'Arrow', '&lt;')

    def test_edit_bad_name(self):
        fv = self.res.forms[0]
        prefix = 'Package-%s-' % self.pkgid
        fv[prefix + 'name'] = u'a' # invalid name
        res = fv.submit('preview')
        assert 'Error' in res, res
        assert 'Name must be at least 2 characters long' in res, res
        # Ensure there is an error at the top of the form and by the field
        assert 'class="form-errors"' in res, res
        assert 'class="field_error"' in res, res

        res = fv.submit('commit')
        assert 'Error' in res, res
        assert 'Name must be at least 2 characters long' in res, res
        # Ensure there is an error at the top of the form and by the field
        assert 'class="form-errors"' in res, res
        assert 'class="field_error"' in res, res

    def test_missing_fields(self):
        # User edits and a field is left out in the commit parameters.
        # (Spammers can cause this)
        fv = self.res.forms[0]
        del fv.fields['log_message']
        res = fv.submit('commit', status=400)

        fv = self.res.forms[0]
        prefix = 'Package-%s-' % self.pkgid
        del fv.fields[prefix + 'license_id']
        res = fv.submit('commit', status=400)     

    def test_edit_all_fields(self):
        # Create new item
        rev = model.repo.new_revision()
        pkg_name = u'new_editpkgtest'
        pkg = model.Package(name=pkg_name)
        pkg.title = u'This is a Test Title'
        pkg.url = u'editpkgurl.com'
        pr1 = model.PackageResource(url=u'editpkgurl1',
              format=u'plain text', description=u'Full text',
              hash=u'123abc',)
        pr2 = model.PackageResource(url=u'editpkgurl2',
              format=u'plain text2', description=u'Full text2',
              hash=u'456abc',)
        pkg.resources.append(pr1)
        pkg.resources.append(pr2)
        pkg.notes= u'this is editpkg'
        pkg.version = u'2.2'
        t1 = model.Tag(name=u'one')
        t2 = model.Tag(name=u'two')
        pkg.tags = [t1, t2]
        pkg.state = model.State.DELETED
        pkg.license_id = u'other-open'
        extras = {'key1':'value1', 'key2':'value2', 'key3':'value3'}
        for key, value in extras.items():
            pkg.extras[unicode(key)] = unicode(value)
        for obj in [pkg, t1, t2, pr1, pr2]:
            model.Session.add(obj)
        model.repo.commit_and_remove()
        pkg = model.Package.by_name(pkg_name)
        model.setup_default_user_roles(pkg, [self.admin])

        # Edit it
        offset = url_for(controller='package', action='edit', id=pkg.name, package_form=package_form)
        res = self.app.get(offset, status=200, extra_environ={'REMOTE_USER':'testadmin'})
        assert 'Packages - Edit' in res, res
        
        # Check form is correctly filled
        self.check_form_filled_correctly(res, pkg=pkg, log_message='')
                                         
        # Amend form
        name = u'test_name'
        title = u'Test Title'
        version = u'1.1'
        url = u'http://something.com/somewhere.zip'
        resources = ((u'http://something.com/somewhere-else.xml', u'xml', u'Best', u'hash1'),
                     (u'http://something.com/somewhere-else2.xml', u'xml2', u'Best2', u'hash2'),
                     )
        assert len(resources[0]) == len(model.PackageResource.get_columns())
        notes = u'Very important'
<<<<<<< HEAD
        license_id = u'agpl-v3'
=======
        license_id = u'gpl-3.0'
>>>>>>> e9413a47
        state = model.State.ACTIVE
        tags = (u'tag1', u'tag2', u'tag3')
        tags_txt = u' '.join(tags)
        extra_changed = 'key1', 'value1 CHANGED'
        extra_new = 'newkey', 'newvalue'
        log_message = 'This is a comment'
        assert not model.Package.by_name(name)
        fv = res.forms[0]
        prefix = 'Package-%s-' % pkg.id
        fv[prefix+'name'] = name
        fv[prefix+'title'] = title
        fv[prefix+'version'] = version
        fv[prefix+'url'] = url
        for res_index, resource in enumerate(resources):
            for field_index, res_field in enumerate(model.PackageResource.get_columns()):
                fv[prefix+'resources-%s-%s' % (res_index, res_field)] = resource[field_index]
        fv[prefix+'notes'] = notes
        fv[prefix+'license_id'] = license_id
        fv[prefix+'tags'] = tags_txt
        fv[prefix+'state'] = state
        fv[prefix+'extras-%s' % extra_changed[0]] = extra_changed[1]
        fv[prefix+'extras-newfield0-key'] = extra_new[0]
        fv[prefix+'extras-newfield0-value'] = extra_new[1]
        fv[prefix+'extras-key3-checkbox'] = True
        fv['log_message'] = log_message
        res = fv.submit('preview', extra_environ={'REMOTE_USER':'testadmin'})
        assert not 'Error' in res, res

        # Check preview is correct
        current_extras = (('key2', extras['key2']),
                          extra_changed,
                          extra_new)
        deleted_extras = [('key3', extras['key3'])]
        self._check_preview(res, name=name, title=title, version=version,
                            url=url,
                            download_url='',
                            resources=resources, notes=notes, license_id=license_id,
                            tags=tags, extras=current_extras,
                            deleted_extras=deleted_extras,
                            state=state)
                            
        # Check form is correctly filled
        self.check_form_filled_correctly(res, id=pkg.id, name=name,
                                         title=title, version=version,
                                         url=url, resources=resources,
                                         notes=notes, license_id=license_id,
                                         tags=tags, extras=current_extras,
                                         deleted_extras=deleted_extras,
                                         log_message=log_message,
                                         state=state)

        # Submit
        fv = res.forms[0]
        res = fv.submit('commit', extra_environ={'REMOTE_USER':'testadmin'})

        # Check package page
        assert not 'Error' in res, res
        res = res.follow(extra_environ={'REMOTE_USER':'testadmin'})
        self._check_package_read(res, name=name, title=title,
                                 version=version, url=url,
                                 resources=resources, notes=notes,
                                 license_id=license_id, 
                                 tags=tags,
                                 extras=current_extras,
                                 deleted_extras=deleted_extras,
                                 state=state,
                                 )

        # Check package object
        pkg = model.Package.by_name(name)
        assert pkg.name == name
        assert pkg.title == title
        assert pkg.version == version
        assert pkg.url == url
        for res_index, resource in enumerate(resources):
            for field_index, res_field in enumerate(model.PackageResource.get_columns()):
                assert getattr(pkg.resources[res_index], res_field) == resource[field_index]
        assert pkg.notes == notes
        assert pkg.license.id == license_id
        saved_tagnames = [str(tag.name) for tag in pkg.tags]
        saved_tagnames.sort()
        expected_tagnames = list(tags)
        expected_tagnames.sort()
        assert saved_tagnames == expected_tagnames
        assert pkg.state == state
        assert len(pkg.extras) == len(current_extras)
        for key, value in current_extras:
            assert pkg.extras[key] == value

        # for some reason environ['REMOTE_ADDR'] is undefined
        rev = model.Revision.youngest(model.Session)
        assert rev.author == 'testadmin', rev.author
        assert rev.message == log_message
        # TODO: reinstate once fixed in code
        exp_log_message = u'Creating package %s' % name
        #assert rev.message == exp_log_message

    def test_edit_bad_log_message(self):
        fv = self.res.forms[0]
        prefix = 'Package-%s-' % self.pkgid
        fv['log_message'] = u'Free enlargements: http://drugs.com/' # spam
        res = fv.submit('preview')
        assert 'Error' in res, res
        assert 'No links are allowed' in res, res
        assert 'class="form-errors"' in res, res

        res = fv.submit('commit')
        assert 'Error' in res, res
        assert 'No links are allowed' in res, res
        assert 'class="form-errors"' in res, res

class TestNew(TestPackageForm):
    pkgname = u'testpkg'
    pkgtitle = u'mytesttitle'

    @classmethod
    def teardown_class(self):
        model.repo.rebuild_db()
        model.Session.remove()

    def test_new_with_params_1(self):
        offset = url_for(controller='package', action='new',
                url='http://xxx.org', package_form=package_form)
        res = self.app.get(offset)
        form = res.forms[0]
        form['Package--url'].value == 'http://xxx.org/'
        form['Package--name'].value == 'xxx.org'

    def test_new_with_params_2(self):
        offset = url_for(controller='package', action='new',
                url='http://www.xxx.org', package_form=package_form)
        res = self.app.get(offset)
        form = res.forms[0]
        form['Package--name'].value == 'xxx.org'

    def test_new_without_resource(self):
        # new package
        prefix = 'Package--'
        name = u'test_no_res'
        offset = url_for(controller='package', action='new', package_form=package_form)
        res = self.app.get(offset)
        fv = res.forms[0]
        fv[prefix+'name'] = name
        res = fv.submit('preview')
        assert not 'Error' in res, res

        # check preview has no resources
        res1 = self.main_div(res).replace('</strong>', '')
        assert '<td><a href="">' not in res1, res1

        # submit
        fv = res.forms[0]
        res = fv.submit('commit')

        # check package page
        assert not 'Error' in res, res
        res = res.follow()
        res1 = self.main_div(res).replace('</strong>', '')
        assert '<td><a href="">' not in res1, res1

        # check object created
        pkg = model.Package.by_name(name)
        assert pkg
        assert pkg.name == name
        assert pkg.resources == [], pkg.resources


    def test_new(self):
        assert not model.Package.by_name(u'annakarenina')
        offset = url_for(controller='package', action='new', package_form=package_form)
        res = self.app.get(offset)
        assert 'Packages - New' in res
        fv = res.forms[0]
        prefix = 'Package--'
        fv[prefix + 'name'] = 'annakarenina'
        res = fv.submit('commit')
        assert not 'Error' in res, res

    def test_new_bad_name(self):
        offset = url_for(controller='package', action='new', package_form=package_form)
        res = self.app.get(offset)
        assert 'Packages - New' in res
        fv = res.forms[0]
        prefix = 'Package--'
        fv[prefix + 'name'] = u'a' # invalid name
        res = fv.submit('preview')
        assert 'Error' in res, res
        assert 'Name must be at least 2 characters long' in res, res
        # Ensure there is an error at the top of the form and by the field
        assert 'class="form-errors"' in res, res
        assert 'class="field_error"' in res, res

        res = fv.submit('commit')
        assert 'Error' in res, res
        assert 'Name must be at least 2 characters long' in res, res
        # Ensure there is an error at the top of the form and by the field
        assert 'class="form-errors"' in res, res
        assert 'class="field_error"' in res, res

    def test_new_all_fields(self):
        name = u'test_name2'
        title = u'Test Title'
        version = u'1.1'
        url = u'http://something.com/somewhere.zip'
        download_url = u'http://something.com/somewhere-else.zip'
        notes = u'Very important'
<<<<<<< HEAD
        license_id = u'agpl-v3'
=======
        license_id = u'gpl-3.0'
>>>>>>> e9413a47
        tags = (u'tag1', u'tag2', u'tag3', u'SomeCaps')
        tags_txt = u' '.join(tags)
        extras = {'key1':'value1', 'key2':'value2', 'key3':'value3'}
        log_message = 'This is a comment'
        assert not model.Package.by_name(name)
        offset = url_for(controller='package', action='new', package_form=package_form)
        res = self.app.get(offset)
        assert 'Packages - New' in res
        fv = res.forms[0]
        prefix = 'Package--'
        fv[prefix+'name'] = name
        fv[prefix+'title'] = title
        fv[prefix+'version'] = version
        fv[prefix+'url'] = url
        fv[prefix+'resources-0-url'] = download_url
        fv[prefix+'resources-0-description'] = u'description escape: & umlaut: \xfc quote "'.encode('utf8')
        fv[prefix+'notes'] = notes
        fv[prefix+'license_id'] = license_id
        fv[prefix+'tags'] = tags_txt
        for i, extra in enumerate(extras.items()):
            fv[prefix+'extras-newfield%s-key' % i] = extra[0]
            fv[prefix+'extras-newfield%s-value' % i] = extra[1]
        fv['log_message'] = log_message
        res = fv.submit('preview')
        assert not 'Error' in res, res

        # Check preview is correct
        resources = [[download_url, u'', u'description escape: & umlaut: \xfc quote "', u'']]
        resources_escaped = [[download_url, u'', u'description escape: &amp; umlaut: \xfc quote "', u'']]
        self._check_preview(res, name=name, title=title, version=version,
                            url=url,
                            resources=resources_escaped, notes=notes,
                            license_id=license_id,
                            tags=tags, extras=extras.items(),
                            )

        # Check form is correctly filled
        self.check_form_filled_correctly(res, id='', name=name,
                                         title=title, version=version,
                                         url=url, resources=[download_url],
                                         notes=notes, license_id=license_id,
                                         tags=[tag.lower() for tag in tags],
                                         extras=extras,
#                                         deleted_extras=deleted_extras,
                                         log_message=log_message,
#                                         state=state
                                         )

        # Submit
        fv = res.forms[0]
        res = fv.submit('commit')

        # Check package page
        assert not 'Error' in res, res
        res = res.follow()
        self._check_package_read(res, name=name, title=title,
                                 version=version, url=url,
                                 resources=[download_url], notes=notes,
                                 license_id=license_id, 
                                 tags=tags,
                                 extras=extras,
#                                 state=state,
                                 )

        # Check package object
        pkg = model.Package.by_name(name)
        assert pkg.name == name
        assert pkg.title == title
        assert pkg.version == version
        assert pkg.url == url
        assert pkg.resources[0].url == download_url
        assert pkg.notes == notes
        assert pkg.license.id == license_id
        saved_tagnames = [str(tag.name) for tag in pkg.tags]
        saved_tagnames.sort()
        expected_tagnames = [tag.lower() for tag in tags]
        expected_tagnames.sort()
        assert saved_tagnames == expected_tagnames, '%r != %r' % (saved_tagnames, expected_tagnames)
        saved_groupnames = [str(group.name) for group in pkg.groups]
        assert len(pkg.extras) == len(extras)
        for key, value in extras.items():
            assert pkg.extras[key] == value

        # for some reason environ['REMOTE_ADDR'] is undefined
        rev = model.Revision.youngest(model.Session)
        assert rev.author == 'Unknown IP Address'
        assert rev.message == log_message
        # TODO: reinstate once fixed in code
        exp_log_message = u'Creating package %s' % name
        # assert rev.message == exp_log_message

    def test_new_existing_name(self):
        # test creating a package with an existing name results in error'
        # create initial package
        assert not model.Package.by_name(self.pkgname)
        offset = url_for(controller='package', action='new', package_form=package_form)
        res = self.app.get(offset)
        assert 'Packages - New' in res
        fv = res.forms[0]
        prefix = 'Package--'
        fv[prefix + 'name'] = self.pkgname
        res = fv.submit('commit')
        assert not 'Error' in res, res
        assert model.Package.by_name(self.pkgname)
        # create duplicate package
        res = self.app.get(offset)
        assert 'Packages - New' in res
        fv = res.forms[0]
        fv[prefix+'name'] = self.pkgname
        fv[prefix+'title'] = self.pkgtitle
        res = fv.submit('preview')
        assert 'Preview' in res
        fv = res.forms[0]
        res = fv.submit('commit')
        assert 'Error' in res, res
        assert 'Package name already exists in database' in res, res
        # Ensure there is an error at the top of the form and by the field
        assert 'class="form-errors"' in res, res
        assert 'class="field_error"' in res, res
        
    def test_missing_fields(self):
        # A field is left out in the commit parameters.
        # (Spammers can cause this)
        offset = url_for(controller='package', action='new', package_form=package_form)
        res = self.app.get(offset)
        assert 'Packages - New' in res
        fv = res.forms[0]
        del fv.fields['log_message']
        res = fv.submit('commit', status=400)

        offset = url_for(controller='package', action='new', package_form=package_form)
        res = self.app.get(offset)
        assert 'Packages - New' in res
        fv = res.forms[0]
        prefix = 'Package--'
        del fv.fields[prefix + 'license_id']
        res = fv.submit('commit', status=400)     

class TestNewPreview(TestController):
    pkgname = u'testpkg'
    pkgtitle = u'mytesttitle'

    @classmethod
    def teardown_class(self):
        model.Session.remove()
        pkg = model.Package.by_name(self.pkgname)
        if pkg:
            pkg.purge()
        model.Session.commit()
        model.Session.remove()

    def test_preview(self):
        assert model.Session.query(model.Package).count() == 0, model.Session.query(model.Package).all()
        
        offset = url_for(controller='package', action='new', package_form=package_form)
        res = self.app.get(offset)
        assert 'Packages - New' in res
        fv = res.forms[0]
        prefix = 'Package--'
        fv[prefix + 'name'] = self.pkgname
        fv[prefix + 'title'] = self.pkgtitle
        res = fv.submit('preview')
        assert not 'Error' in res, res

        # Check preview displays correctly
        assert str(self.pkgname) in res, res
        assert str(self.pkgtitle) in res, res

        # Check no object is yet created
        assert model.Session.query(model.Package).count() == 0, model.Session.query(model.Package).all()
        

class TestNonActivePackages(TestController):

    @classmethod
    def setup_class(self):
        CreateTestData.create()
        self.non_active_name = u'test_nonactive'
        pkg = model.Package(name=self.non_active_name)
        model.repo.new_revision()
        model.Session.add(pkg)
        model.repo.commit_and_remove()

        pkg = model.Session.query(model.Package).filter_by(name=self.non_active_name).one()
        admin = model.User.by_name(u'joeadmin')
        model.setup_default_user_roles(pkg, [admin])
        
        pkg = model.Session.query(model.Package).filter_by(name=self.non_active_name).one()
        pkg.delete() # becomes non active
        model.repo.new_revision()
        model.repo.commit_and_remove()
        

    @classmethod
    def teardown_class(self):
        model.repo.rebuild_db()

    def test_list(self):
        offset = url_for(controller='package', action='list')
        res = self.app.get(offset)
        assert 'Packages - List' in res
        assert 'annakarenina' in res
        assert self.non_active_name not in res

    def test_read(self):
        offset = url_for(controller='package', action='read', id=self.non_active_name)
        res = self.app.get(offset, status=[302, 401])


    def test_read_as_admin(self):
        offset = url_for(controller='package', action='read', id=self.non_active_name)
        res = self.app.get(offset, status=200, extra_environ={'REMOTE_USER':'joeadmin'})

    def test_search(self):
        offset = url_for(controller='package', action='search')
        res = self.app.get(offset)
        assert 'Search packages' in res
        form = res.forms[0]
        form['q'] =  str(self.non_active_name)
        results_page = form.submit()
        assert 'Search packages' in results_page, results_page
        print results_page
        assert '<strong>0</strong> packages found' in results_page, (self.non_active_name, results_page)


class TestRevisions(TestController):
    @classmethod
    def setup_class(self):
        model.Session.remove()
        self.name = u'revisiontest1'

        # create pkg
        self.notes = [u'Written by Puccini', u'Written by Rossini', u'Not written at all', u'Written again', u'Written off']
        rev = model.repo.new_revision()
        self.pkg1 = model.Package(name=self.name)
        self.pkg1.notes = self.notes[0]
        model.Session.add(self.pkg1)
        model.setup_default_user_roles(self.pkg1)
        model.repo.commit_and_remove()

        # edit pkg
        for i in range(5)[1:]:
            rev = model.repo.new_revision()
            pkg1 = model.Package.by_name(self.name)
            pkg1.notes = self.notes[i]
            model.repo.commit_and_remove()

        self.pkg1 = model.Package.by_name(self.name)        

    @classmethod
    def _teardown_class(self):
        rev = model.repo.new_revision()
        pkg1 = model.Package.by_name(self.name)
        pkg1.purge()
        model.repo.commit_and_remove()
    
    def test_0_read_history(self):
        offset = url_for(controller='package', action='history', id=self.pkg1.name)
        res = self.app.get(offset)
        main_res = self.main_div(res)
        assert self.pkg1.name in main_res, main_res
        assert 'radio' in main_res, main_res
        latest_rev = self.pkg1.all_revisions[0]
        oldest_rev = self.pkg1.all_revisions[-1]
        first_radio_checked_html = '<input checked="checked" id="selected1_%s"' % latest_rev.revision_id
        assert first_radio_checked_html in main_res, '%s %s' % (first_radio_checked_html, main_res)
        last_radio_checked_html = '<input checked="checked" id="selected2_%s"' % oldest_rev.revision_id
        assert last_radio_checked_html in main_res, '%s %s' % (last_radio_checked_html, main_res)

    def test_1_do_diff(self):
        offset = url_for(controller='package', action='history', id=self.pkg1.name)
        res = self.app.get(offset)
        form = res.forms[0]
        res = form.submit()
        res = res.follow()
        main_res = self.main_div(res)
        assert 'error' not in main_res.lower(), main_res
        assert 'Revision Differences' in main_res, main_res
        assert self.pkg1.name in main_res, main_res
        assert '<tr><td>notes</td><td><pre>- Written by Puccini\n+ Written off</pre></td></tr>' in main_res, main_res<|MERGE_RESOLUTION|>--- conflicted
+++ resolved
@@ -468,11 +468,7 @@
                      )
         assert len(resources[0]) == len(model.PackageResource.get_columns())
         notes = u'Very important'
-<<<<<<< HEAD
-        license_id = u'agpl-v3'
-=======
         license_id = u'gpl-3.0'
->>>>>>> e9413a47
         state = model.State.ACTIVE
         tags = (u'tag1', u'tag2', u'tag3')
         tags_txt = u' '.join(tags)
@@ -679,11 +675,7 @@
         url = u'http://something.com/somewhere.zip'
         download_url = u'http://something.com/somewhere-else.zip'
         notes = u'Very important'
-<<<<<<< HEAD
-        license_id = u'agpl-v3'
-=======
         license_id = u'gpl-3.0'
->>>>>>> e9413a47
         tags = (u'tag1', u'tag2', u'tag3', u'SomeCaps')
         tags_txt = u' '.join(tags)
         extras = {'key1':'value1', 'key2':'value2', 'key3':'value3'}
