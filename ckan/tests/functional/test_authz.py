--- conflicted
+++ resolved
@@ -21,13 +21,9 @@
         self.modes = ('xx', 'rx', 'wx', 'rr', 'wr', 'ww', 'deleted')
         for mode in self.modes:
             model.Session.add(model.Package(name=unicode(mode)))
-<<<<<<< HEAD
-            model.Session.add(model.Group(name=unicode(mode)))
-=======
             if mode != 'deleted':
                 # Groups aren't stateful
                 model.Session.add(model.Group(name=unicode(mode)))
->>>>>>> a3a5b901
         model.Session.add(model.User(name=u'testsysadmin'))
         model.Session.add(model.User(name=u'pkgadmin'))
         model.Session.add(model.User(name=u'pkgeditor'))
