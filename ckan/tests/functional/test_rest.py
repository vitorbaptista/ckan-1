from pylons import config

from ckan.tests import *
import ckan.model as model
import ckan.authz as authz
import simplejson
import webhelpers
from ckan.lib.create_test_data import CreateTestData

ACCESS_DENIED = [401,403]

class TestRest(TestController):

    @classmethod
    def setup_class(self):
        model.Session.remove()
        CreateTestData.create()
        model.Session.add(model.Package(name=u'--'))
        rev = model.repo.new_revision()
        model.repo.commit_and_remove()

<<<<<<< HEAD

    @classmethod
    def teardown_class(self):
        model.Session.remove()
        model.repo.rebuild_db()
        model.Session.remove()

    def setup(self):
        self.testpackage_license_id = u'gpl-3.0'
=======
        self.testpackage_license_id = u'agpl-v3'
>>>>>>> adb23e97
        self.testpackagevalues = {
            'name' : u'testpkg',
            'title': u'Some Title',
            'url': u'http://blahblahblah.mydomain',
            'resources': [{u'url':u'http://blah.com/file.xml',
                           u'format':u'xml',
                           u'description':u'Main file',
                           u'hash':u'abc123'},
                          {u'url':u'http://blah.com/file2.xml',
                           u'format':u'xml',
                           u'description':u'Second file',
                           u'hash':u'def123'},],
            'tags': [u'russion', u'novel'],
            'license': self.testpackage_license_id,
            'extras': {'genre' : u'horror',
                       'media' : u'dvd',
                       },
            }
        self.testgroupvalues = {
            'name' : u'testgroup',
            'title' : u'Some Group Title',
            'description' : u'Great group!',
            'packages' : [u'annakarenina', 'warandpeace'],
            }
        self.random_name = u'http://myrandom.openidservice.org/'
        self.user = model.User(name=self.random_name)
        model.Session.add(self.user)
        model.Session.commit()
        model.Session.remove()
        self.extra_environ={ 'Authorization' : str(self.user.apikey) }

    @classmethod
    def teardown_class(self):
        model.Session.remove()
        model.repo.rebuild_db()
        model.Session.remove()

    def test_01_register_post_noauth(self):
        # Test Packages Register Post 401.
        offset = '/api/rest/package'
        postparams = '%s=1' % simplejson.dumps(self.testpackagevalues)
        res = self.app.post(offset, params=postparams, status=ACCESS_DENIED)

    def test_01_entity_put_noauth(self):
        # Test Packages Entity Put 401.
        offset = '/api/rest/package/%s' % u'--'
        postparams = '%s=1' % simplejson.dumps(self.testpackagevalues)
        res = self.app.post(offset, params=postparams, status=ACCESS_DENIED)

    def test_01_entity_delete_noauth(self):
        # Test Packages Entity Delete 401.
        offset = '/api/rest/package/%s' % u'annakarenina'
        res = self.app.delete(offset, status=ACCESS_DENIED)

    def test_02_list_package(self):
        # Test Packages Register Get 200.
        offset = '/api/rest/package'
        res = self.app.get(offset, status=[200])
        assert 'annakarenina' in res, res
        assert 'warandpeace' in res, res

    def test_02_list_tags(self):
        # Test Packages Register Get 200.
        offset = '/api/rest/tag'
        res = self.app.get(offset, status=[200])
        assert 'russian' in res, res
        assert 'tolstoy' in res, res

    def test_02_list_groups(self):
        offset = '/api/rest/group'
        res = self.app.get(offset, status=[200])
        assert 'david' in res, res
        assert 'roger' in res, res

    def test_04_get_package(self):
        # Test Packages Register Get 200.
        #   ..or is that "entity get"? "register get" == "list" --jb
        offset = '/api/rest/package/annakarenina'
        res = self.app.get(offset, status=[200])
        anna = model.Package.by_name(u'annakarenina')
        assert 'annakarenina' in res, res
        assert 'license_id' not in res, res
        assert '"license": "other-open"' in res, str(res)
        assert 'russian' in res, res
        assert 'tolstoy' in res, res
        assert '"extras": {' in res, res
        assert '"genre": "romantic novel"' in res, res
        assert '"original media": "book"' in res, res
        assert 'annakarenina.com/download' in res, res
        assert '"plain text"' in res, res
        assert '"Index of the novel"' in res, res
        # 2/12/09 download_url is now deprecated - to be removed in the future
        assert '"download_url": "http://www.annakarenina.com/download/x=1&y=2"' in res, res
        assert '"id": "%s"' % anna.id in res, res


    def _test_04_ckan_url(self):
        # NB This only works if run on its own
        config['ckan_host'] = 'test.ckan.net'
        offset = '/api/rest/package/annakarenina'
        res = self.app.get(offset, status=[200])
        assert 'ckan_url' in res
        assert '"ckan_url": "http://test.ckan.net/package/annakarenina"' in res, res

    def test_04_get_tag(self):
        offset = '/api/rest/tag/tolstoy'
        res = self.app.get(offset, status=[200])
        assert 'annakarenina' in res, res
        assert not 'warandpeace' in res, res

    def test_04_get_group(self):
        offset = '/api/rest/group/roger'
        res = self.app.get(offset, status=[200])
        assert 'annakarenina' in res, res
        assert not 'warandpeace' in res, res

    def test_05_get_404_package(self):
        # Test Package Entity Get 404.
        offset = '/api/rest/package/22222'
        res = self.app.get(offset, status=404)
        model.Session.remove()

    def test_05_get_404_group(self):
        # Test Group Entity Get 404.
        offset = '/api/rest/group/22222'
        res = self.app.get(offset, status=404)
        model.Session.remove()

    def test_05_get_404_tag(self):
        # Test Tag Entity Get 404.
        offset = '/api/rest/tag/doesntexist'
        res = self.app.get(offset, status=404)
        model.Session.remove()

    def test_06_create_pkg(self):
        # Test Packages Register Post 200.
        assert not model.Package.by_name(self.testpackagevalues['name'])
        offset = '/api/rest/package'
        postparams = '%s=1' % simplejson.dumps(self.testpackagevalues)
        res = self.app.post(offset, params=postparams, status=[200],
                extra_environ=self.extra_environ)
        model.Session.remove()
        pkg = model.Package.by_name(self.testpackagevalues['name'])
        assert pkg
        assert pkg.title == self.testpackagevalues['title'], pkg
        assert pkg.url == self.testpackagevalues['url'], pkg
        assert pkg.license_id == self.testpackage_license_id, pkg
        assert len(pkg.tags) == 2
        assert len(pkg.extras) == 2, len(pkg.extras)
        for key, value in self.testpackagevalues['extras'].items():
            assert pkg.extras[key] == value, pkg.extras
        assert len(pkg.resources) == len(self.testpackagevalues['resources']), pkg.resources
        for res_index, resource in enumerate(self.testpackagevalues['resources']):
            comp_resource = pkg.resources[res_index]
            for key in resource.keys():
                comp_value = getattr(comp_resource, key)
                assert comp_value == resource[key], '%s != %s' % (comp_value, resource[key])

        # Test Package Entity Get 200.
        offset = '/api/rest/package/%s' % self.testpackagevalues['name']
        res = self.app.get(offset, status=[200])
        assert self.testpackagevalues['name'] in res, res
        assert 'license_id' not in res, res
        assert '"license": "%s"' % self.testpackagevalues['license'] in res, res
        assert self.testpackagevalues['tags'][0] in res, res
        assert self.testpackagevalues['tags'][1] in res, res
        assert '"extras": {' in res, res
        for key, value in self.testpackagevalues['extras'].items():
            assert '"%s": "%s"' % (key, value) in res, res
        
        model.Session.remove()
        
        # Test Packages Register Post 409 (conflict - create duplicate package).
        offset = '/api/rest/package'
        postparams = '%s=1' % simplejson.dumps(self.testpackagevalues)
        res = self.app.post(offset, params=postparams, status=[409],
                extra_environ=self.extra_environ)
        model.Session.remove()

    def test_06_create_pkg_using_download_url(self):
        # 2/12/09 download_url is deprecated - remove in future
        test_params = {
            'name':u'testpkg06',
            'download_url':u'testurl',
            }
        offset = '/api/rest/package'
        postparams = '%s=1' % simplejson.dumps(test_params)
        res = self.app.post(offset, params=postparams, status=[200],
                extra_environ=self.extra_environ)
        model.Session.remove()
        pkg = model.Package.by_name(test_params['name'])
        assert pkg
        assert pkg.name == test_params['name'], pkg
        assert len(pkg.resources) == 1, pkg.resources
        assert pkg.resources[0].url == test_params['download_url'], pkg.resources[0]

    def test_06_create_group(self):
        offset = '/api/rest/group'
        postparams = '%s=1' % simplejson.dumps(self.testgroupvalues)
        res = self.app.post(offset, params=postparams, status=200,
                extra_environ=self.extra_environ)
        model.Session.remove()
        group = model.Group.by_name(self.testgroupvalues['name'])
        assert group
        model.setup_default_user_roles(group, [self.user])
        rev = model.repo.new_revision()
        model.repo.commit_and_remove()
        group = model.Group.by_name(self.testgroupvalues['name'])
        assert group
        assert group.title == self.testgroupvalues['title'], group
        assert group.description == self.testgroupvalues['description'], group
        assert len(group.packages) == 2, len(group.packages)
        anna = model.Package.by_name(u'annakarenina')
        warandpeace = model.Package.by_name(u'warandpeace')
        assert anna in group.packages
        assert warandpeace in group.packages

        # Test Package Entity Get 200.
        offset = '/api/rest/group/%s' % self.testgroupvalues['name']
        res = self.app.get(offset, status=[200])
        assert self.testgroupvalues['name'] in res, res
        assert self.testgroupvalues['packages'][0] in res, res
        assert self.testgroupvalues['packages'][1] in res, res
        
        model.Session.remove()
        
        # Test Packages Register Post 409 (conflict - create duplicate package).
        offset = '/api/rest/group'
        postparams = '%s=1' % simplejson.dumps(self.testgroupvalues)
        res = self.app.post(offset, params=postparams, status=[409],
                extra_environ=self.extra_environ)
        model.Session.remove()

    def test_06_rate_package(self):
        # Test Rating Register Post 200.
        self.clear_all_tst_ratings()
        offset = '/api/rest/rating'
        rating_opts = {'package':u'warandpeace',
                       'rating':5}
        postparams = '%s=1' % simplejson.dumps(rating_opts)
        res = self.app.post(offset, params=postparams, status=[200],
                extra_environ=self.extra_environ)
        model.Session.remove()
        pkg = model.Package.by_name(rating_opts['package'])
        assert pkg
        assert len(pkg.ratings) == 1
        assert pkg.ratings[0].rating == rating_opts['rating'], pkg.ratings

        # Get package to see rating
        offset = '/api/rest/package/%s' % rating_opts['package']
        res = self.app.get(offset, status=[200])
        assert rating_opts['package'] in res, res
        assert '"ratings_average": %s.0' % rating_opts['rating'] in res, res
        assert '"ratings_count": 1' in res, res
        
        model.Session.remove()
        
        # Rerate package
        offset = '/api/rest/rating'
        postparams = '%s=1' % simplejson.dumps(rating_opts)
        res = self.app.post(offset, params=postparams, status=[200],
                extra_environ=self.extra_environ)
        model.Session.remove()
        pkg = model.Package.by_name(rating_opts['package'])
        assert pkg
        assert len(pkg.ratings) == 1
        assert pkg.ratings[0].rating == rating_opts['rating'], pkg.ratings

    def test_06_rate_package_out_of_range(self):
        self.clear_all_tst_ratings()
        offset = '/api/rest/rating'
        rating_opts = {'package':u'warandpeace',
                       'rating':0}
        postparams = '%s=1' % simplejson.dumps(rating_opts)
        res = self.app.post(offset, params=postparams, status=[400],
                extra_environ=self.extra_environ)
        model.Session.remove()
        pkg = model.Package.by_name(rating_opts['package'])
        assert pkg
        assert len(pkg.ratings) == 0

    def _test_09_entity_put_404(self):
        # TODO: get this working again. At present returns 400
        # Test Package Entity Put 404.
        offset = '/api/rest/package/22222'
        postparams = '%s=1' % simplejson.dumps(self.testpackagevalues)
        # res = self.app.post(offset, params=postparams, status=[404],
        #        extra_environ=self.extra_environ)
        model.Session.remove()

    def test_10_edit_pkg(self):
        # Test Packages Entity Put 200.

        # create a package with testpackagevalues
        tag_names = [u'tag1', u'tag2', u'tag3']
        pkg = model.Package.by_name(self.testpackagevalues['name'])
        if not pkg:
            pkg = model.Package()
            model.Session.add(pkg)
        rev = model.repo.new_revision()
        pkg.name = self.testpackagevalues['name']
        pkg.url = self.testpackagevalues['url']
        tags = [model.Tag(name=tag_name) for tag_name in tag_names]
        for tag in tags:
            model.Session.add(tag)
        pkg.tags = tags
        pkg.extras = {u'key1':u'val1', u'key2':u'val2'}
        model.Session.commit()

        pkg = model.Package.by_name(self.testpackagevalues['name'])
        model.setup_default_user_roles(pkg, [self.user])
        rev = model.repo.new_revision()
        model.repo.commit_and_remove()

        # edit it
        pkg_vals = {'name':u'somethingnew',
                    'title':u'newtesttitle',
                    'extras':{u'key3':u'val3', u'key2':None},
                    'tags':[u'tag1', u'tag2', u'tag4', u'tag5']
                    }
        offset = '/api/rest/package/%s' % self.testpackagevalues['name']
        postparams = '%s=1' % simplejson.dumps(pkg_vals)
        res = self.app.post(offset, params=postparams, status=[200],
                            extra_environ=self.extra_environ)
        model.Session.remove()
        pkg = model.Session.query(model.Package).filter_by(name=pkg_vals['name']).one()
        assert pkg.title == pkg_vals['title']
        pkg_tagnames = [tag.name for tag in pkg.tags]
        for tagname in pkg_vals['tags']:
            assert tagname in pkg_tagnames, 'tag %r not in %r' % (tagname, pkg_tagnames)
        # check that unsubmitted fields are unchanged
        assert pkg.url == self.testpackagevalues['url'], pkg.url
        
        assert len(pkg.extras) == 2, pkg.extras
        for key, value in {u'key1':u'val1', u'key3':u'val3'}.items():
            assert pkg.extras[key] == value, pkg.extras

    def test_10_edit_pkg_with_download_url(self):
        # 2/12/09 download_url is deprecated - remove in future
        test_params = {
            'name':u'testpkg10',
            'download_url':u'testurl',
            }
        rev = model.repo.new_revision()
        pkg = model.Package()
        model.Session.add(pkg)
        pkg.name = test_params['name']
        pkg.download_url = test_params['download_url']
        model.Session.commit()

        pkg = model.Package.by_name(test_params['name'])
        model.setup_default_user_roles(pkg, [self.user])
        rev = model.repo.new_revision()
        model.repo.commit_and_remove()
        assert model.Package.by_name(test_params['name'])

        # edit it
        pkg_vals = {'download_url':u'newurl'}
        offset = '/api/rest/package/%s' % test_params['name']
        postparams = '%s=1' % simplejson.dumps(pkg_vals)
        res = self.app.post(offset, params=postparams, status=[200],
                            extra_environ=self.extra_environ)
        model.Session.remove()
        pkg = model.Session.query(model.Package).filter_by(name=test_params['name']).one()
        assert len(pkg.resources) == 1, pkg.resources
        assert pkg.resources[0].url == pkg_vals['download_url']

    def test_10_edit_group(self):
        # create a group with testgroupvalues
        group = model.Group.by_name(self.testgroupvalues['name'])
        if not group:
            offset = '/api/rest/group'
            postparams = '%s=1' % simplejson.dumps(self.testgroupvalues)
            res = self.app.post(offset, params=postparams, status=[200],
                    extra_environ=self.extra_environ)
            model.Session.remove()
            group = model.Group.by_name(self.testgroupvalues['name'])
            rev = model.repo.new_revision()
            model.repo.commit_and_remove()
        assert group
        assert len(group.packages) == 2, group.packages
        user = model.User.by_name(self.random_name)
        model.setup_default_user_roles(group, [user])

        # edit it
        group_vals = {'name':u'somethingnew', 'title':u'newtesttitle',
                      'packages':[u'annakarenina']}
        offset = '/api/rest/group/%s' % self.testgroupvalues['name']
        postparams = '%s=1' % simplejson.dumps(group_vals)
        res = self.app.post(offset, params=postparams, status=[200],
                            extra_environ=self.extra_environ)
        model.Session.remove()
        group = model.Session.query(model.Group).filter_by(name=group_vals['name']).one()
        assert group.name == group_vals['name']
        assert group.title == group_vals['title']
        assert len(group.packages) == 1, group.packages
        assert group.packages[0].name == group_vals['packages'][0]


    def test_10_edit_pkg_name_duplicate(self):
        # create a package with testpackagevalues
        if not model.Package.by_name(self.testpackagevalues['name']):
            pkg = model.Package()
            model.Session.add(pkg)
            pkg.name = self.testpackagevalues['name']
            rev = model.repo.new_revision()
            model.Session.commit()

            pkg = model.Package.by_name(self.testpackagevalues['name'])
            model.setup_default_user_roles(pkg, [self.user])
            rev = model.repo.new_revision()
            model.repo.commit_and_remove()
        assert model.Package.by_name(self.testpackagevalues['name'])
        
        # create a package with name 'dupname'
        dupname = u'dupname'
        if not model.Package.by_name(dupname):
            pkg = model.Package()
            model.Session.add(pkg)
            pkg.name = dupname
            rev = model.repo.new_revision()
            model.Session.commit()
        assert model.Package.by_name(dupname)

        # edit first package to have dupname
        pkg_vals = {'name':dupname}
        offset = '/api/rest/package/%s' % self.testpackagevalues['name']
        postparams = '%s=1' % simplejson.dumps(pkg_vals)
        res = self.app.post(offset, params=postparams, status=[409],
                            extra_environ=self.extra_environ)
        model.Session.remove()

    def test_10_edit_group_name_duplicate(self):
        # create a group with testgroupvalues
        if not model.Group.by_name(self.testgroupvalues['name']):
            group = model.Group()
            model.Session.add(group)
            group.name = self.testgroupvalues['name']
            rev = model.repo.new_revision()
            model.Session.commit()

            group = model.Group.by_name(self.testgroupvalues['name'])
            model.setup_default_user_roles(group, [self.user])
            rev = model.repo.new_revision()
            model.repo.commit_and_remove()
        assert model.Group.by_name(self.testgroupvalues['name'])
        
        # create a group with name 'dupname'
        dupname = u'dupname'
        if not model.Group.by_name(dupname):
            group = model.Group()
            model.Session.add(group)
            group.name = dupname
            rev = model.repo.new_revision()
            model.Session.commit()
        assert model.Group.by_name(dupname)

        # edit first group to have dupname
        group_vals = {'name':dupname}
        offset = '/api/rest/group/%s' % self.testgroupvalues['name']
        postparams = '%s=1' % simplejson.dumps(group_vals)
        res = self.app.post(offset, params=postparams, status=[409],
                            extra_environ=self.extra_environ)
        model.Session.remove()
        
    def test_11_delete_pkg(self):
        # Test Packages Entity Delete 200.

        # create a package with testpackagevalues
        if not model.Package.by_name(self.testpackagevalues['name']):
            pkg = model.Package()
            model.Session.add(pkg)
            pkg.name = self.testpackagevalues['name']
            rev = model.repo.new_revision()
            model.repo.commit_and_remove()

            pkg = model.Package.by_name(self.testpackagevalues['name'])
            model.setup_default_user_roles(pkg, [self.user])
            rev = model.repo.new_revision()
            model.repo.commit_and_remove()
        assert model.Package.by_name(self.testpackagevalues['name'])

        # delete it
        offset = '/api/rest/package/%s' % self.testpackagevalues['name']
        res = self.app.delete(offset, status=[200],
                extra_environ=self.extra_environ)
        pkg = model.Package.by_name(self.testpackagevalues['name'])
        assert pkg.state == 'deleted'
        model.Session.remove()

    def test_11_delete_group(self):
        # Test Groups Entity Delete 200.

        # create a group with testpackagevalues
        group = model.Group.by_name(self.testgroupvalues['name'])
        if not group:
            group = model.Group()
            model.Session.add(group)
            group.name = self.testgroupvalues['name']
            rev = model.repo.new_revision()
            model.repo.commit_and_remove()

            group = model.Group.by_name(self.testgroupvalues['name'])
            model.setup_default_user_roles(group, [self.user])
            rev = model.repo.new_revision()
            model.repo.commit_and_remove()
        assert group
        user = model.User.by_name(self.random_name)
        model.setup_default_user_roles(group, [user])

        # delete it
        offset = '/api/rest/group/%s' % self.testgroupvalues['name']
        res = self.app.delete(offset, status=[200],
                extra_environ=self.extra_environ)
        assert not model.Group.by_name(self.testgroupvalues['name'])
        model.Session.remove()

    def test_12_get_pkg_404(self):
        # Test Package Entity Get 404.
        pkg_name = u'random_one'
        assert not model.Session.query(model.Package).filter_by(name=pkg_name).count()
        offset = '/api/rest/package/%s' % pkg_name
        res = self.app.get(offset, status=404)
        model.Session.remove()

    def test_12_get_group_404(self):
        # Test Package Entity Get 404.
        assert not model.Session.query(model.Group).filter_by(name=self.testgroupvalues['name']).count()
        offset = '/api/rest/group/%s' % self.testgroupvalues['name']
        res = self.app.get(offset, status=404)
        model.Session.remove()

    def test_13_delete_pkg_404(self):
        # Test Packages Entity Delete 404.
        pkg_name = u'random_one'
        assert not model.Session.query(model.Package).filter_by(name=pkg_name).count()
        offset = '/api/rest/package/%s' % pkg_name
        res = self.app.delete(offset, status=[404],
                              extra_environ=self.extra_environ)

    def test_13_delete_group_404(self):
        # Test Packages Entity Delete 404.
        assert not model.Session.query(model.Group).filter_by(name=self.testgroupvalues['name']).count()
        offset = '/api/rest/group/%s' % self.testgroupvalues['name']
        res = self.app.delete(offset, status=[404],
                              extra_environ=self.extra_environ)

    def test_14_get_revision(self):
        rev = model.Revision.youngest(model.Session)
        offset = '/api/rest/revision/%s' % rev.id
        res = self.app.get(offset, status=[200])
        res_dict = simplejson.loads(res.body)
        assert rev.id == res_dict['id']
        assert rev.timestamp.isoformat() == res_dict['timestamp'], (rev.timestamp.isoformat(), res_dict['timestamp'])

    def test_14_get_revision_404(self):
        revision_id = "xxxxxxxxxxxxxxxxxxxxxxxxxx"
        offset = '/api/rest/revision/%s' % revision_id
        res = self.app.get(offset, status=404)
        model.Session.remove()

class TestRelationships(TestController):
    @classmethod
    def setup_class(self):
        CreateTestData.create()
        username = u'barry'
        self.user = model.User(name=username)
        model.Session.add(self.user)
        model.Session.commit()
        model.Session.remove()
        self.extra_environ={ 'Authorization' : str(self.user.apikey) }
        self.comment = u'Comment umlaut: \xfc.'


    @classmethod
    def teardown_class(self):
        model.Session.remove()
        model.repo.rebuild_db()
        model.Session.remove()

    def _get_relationships(self, package1_name='annakarenina', package2_name=None):
        if not package2_name:
            offset = '/api/rest/package/%s/relationships' % str(package1_name)
        else:
            offset = '/api/rest/package/%s/relationships/%s/' % (
                str(package1_name), str(package2_name))
        res = self.app.get(offset, status=200)
        res_dict = simplejson.loads(res.body) if res.body else []
        return res_dict

    def _get_relationships_via_package(self, package1_name):
        offset = '/api/rest/package/%s' % (str(package1_name))
        res = self.app.get(offset, status=200)
        res_dict = simplejson.loads(res.body) if res.body else []
        return res_dict['relationships']

    @property
    def war(self):
        return model.Package.by_name(u'warandpeace')
    @property
    def anna(self):
        return model.Package.by_name(u'annakarenina')
    @property
    def anna_offset(self):
        return '/api/rest/package/annakarenina'

    def _check_relationships_rest(self, pkg1_name, pkg2_name=None,
                                 expected_relationships=[]):
        rels = self._get_relationships(package1_name=pkg1_name,
                                      package2_name=pkg2_name)
        assert len(rels) == len(expected_relationships), \
               'Found %i relationships, but expected %i.\nFound: %r' % \
               (len(rels), len(expected_relationships),
                ['%s %s %s' % (rel['subject'], rel['type'], rel['object']) \
                 for rel in rels])
        for rel in rels:
            the_expected_rel = None
            for expected_rel in expected_relationships:
                if expected_rel['type'] == rel['type'] and \
                   (pkg2_name or expected_rel['object'] == pkg2_name):
                    the_expected_rel = expected_rel
                    break
            if not the_expected_rel:
                raise Exception('Unexpected relationship: %s %s %s' %
                                (rel['subject'], rel['type'], rel['object']))
            for field in ('subject', 'object', 'type', 'comment'):
                if the_expected_rel.has_key(field):
                    assert rel[field] == the_expected_rel[field], rel

    def _check_relationship_dict(self, rel_dict, subject, type, object, comment):
        assert rel_dict['subject'] == subject, rel_dict
        assert rel_dict['object'] == object, rel_dict
        assert rel_dict['type'] == type, rel_dict
        assert rel_dict['comment'] == comment, rel_dict


    def test_01_add_relationship(self):
        # check anna has no exisiting relationships
        assert not self.anna.get_relationships()
        assert self._get_relationships(package1_name='annakarenina') == []
        assert self._get_relationships(package1_name='annakarenina',
                                      package2_name='warandpeace') == []
        assert self._get_relationships_via_package('annakarenina') == []

        # make annakarenina parent of warandpeace
        offset='/api/rest/package/annakarenina/parent_of/warandpeace'
        postparams = '%s=1' % simplejson.dumps({'comment':self.comment})
        res = self.app.post(offset, params=postparams, status=[200],
                            extra_environ=self.extra_environ)

    def test_02_read_relationship(self):
        'check relationship is made (in test 01)'

        # check model is right
        rels = self.anna.get_relationships()
        assert len(rels) == 1
        assert rels[0].type == 'child_of'
        assert rels[0].subject.name == 'warandpeace'
        assert rels[0].object.name == 'annakarenina'

        # check '/api/rest/package/annakarenina/relationships'
        rels = self._get_relationships(package1_name='annakarenina')
        assert len(rels) == 1
        self._check_relationship_dict(rels[0],
               'annakarenina', 'parent_of', 'warandpeace', self.comment)

        # check '/api/rest/package/annakarenina/relationships/warandpeace'
        rels = self._get_relationships(package1_name='annakarenina',
                                      package2_name='warandpeace')
        assert len(rels) == 1
        self._check_relationship_dict(rels[0],
               'annakarenina', 'parent_of', 'warandpeace', self.comment)

        # same checks in reverse direction
        rels = self._get_relationships(package1_name='warandpeace')
        assert len(rels) == 1
        self._check_relationship_dict(rels[0],
               'warandpeace', 'child_of', 'annakarenina', self.comment)

        rels = self._get_relationships(package1_name='warandpeace',
                                      package2_name='annakarenina')
        assert len(rels) == 1
        self._check_relationship_dict(rels[0],
               'warandpeace', 'child_of', 'annakarenina', self.comment)

        # check '/api/rest/package/annakarenina'
        rels = self._get_relationships_via_package('annakarenina')
        assert len(rels) == 1
        self._check_relationship_dict(rels[0],
               'annakarenina', 'parent_of', 'warandpeace', self.comment)
        

    def test_03_update_relationship(self):
        self._check_relationships_rest('warandpeace', 'annakarenina',
                                      [{'type': 'child_of',
                                        'comment': self.comment}])

        offset='/api/rest/package/annakarenina/parent_of/warandpeace'
        comment = u'New comment.'
        postparams = '%s=1' % simplejson.dumps({'comment':comment})
        res = self.app.post(offset, params=postparams, status=[200],
                            extra_environ=self.extra_environ)

        self._check_relationships_rest('warandpeace', 'annakarenina',
                                      [{'type': 'child_of',
                                        'comment': u'New comment.'}])

    def test_04_update_relationship_no_change(self):
        offset='/api/rest/package/annakarenina/parent_of/warandpeace'

        comment = u'New comment.' # same as previous test
        postparams = '%s=1' % simplejson.dumps({'comment':comment})
        res = self.app.post(offset, params=postparams, status=[200],
                            extra_environ=self.extra_environ)

        self._check_relationships_rest('warandpeace', 'annakarenina',
                                      [{'type': 'child_of',
                                        'comment': u'New comment.'}])

        
    def test_05_delete_relationship(self):
        self._check_relationships_rest('warandpeace', 'annakarenina',
                                      [{'type': 'child_of',
                                        'comment': u'New comment.'}])

        offset='/api/rest/package/annakarenina/parent_of/warandpeace'
        res = self.app.delete(offset, status=[200],
                              extra_environ=self.extra_environ)

        self._check_relationships_rest('warandpeace', 'annakarenina',
                                      [])


class TestSearch(TestController):
    @classmethod
    def setup_class(self):
        try:
            CreateTestData.delete()
        except:
            pass
        model.Session.remove()
        CreateTestData.create()
        self.base_url = '/api/search/package'

    @classmethod
    def teardown_class(self):
        model.Session.remove()
        model.repo.rebuild_db()
        model.Session.remove()

    def setup(self):
        self.testpackagevalues = {
            'name' : u'testpkg',
            'title': 'Some Title',
            'url': u'http://blahblahblah.mydomain',
            'resources': [{u'url':u'http://blahblahblah.mydomain',
                           u'format':u'', u'description':''}],
            'tags': ['russion', 'novel'],
            'license': u'gpl-3.0',
            'extras': {'national_statistic':'yes',
                       'geographic_coverage':'England, Wales'},
        }

        CreateTestData.create_arbitrary(self.testpackagevalues)

        model.Session.commit()
        model.Session.remove()


    def teardown(self):
        model.Session.remove()
        pkg = model.Package.by_name(self.testpackagevalues['name'])
        if pkg:
            pkg.purge()
        model.Session.commit()
        model.Session.remove()

    def test_01_uri_q(self):
        offset = self.base_url + '?q=%s' % self.testpackagevalues['name']
        res = self.app.get(offset, status=200)
        res_dict = simplejson.loads(res.body)
        assert u'testpkg' in res_dict['results'], res_dict['results']
        assert res_dict['count'] == 1, res_dict['count']

    def test_02_post_q(self):
        offset = self.base_url
        query = {'q':'testpkg'}
        res = self.app.post(offset, params=query, status=200)
        res_dict = simplejson.loads(res.body)
        assert u'testpkg' in res_dict['results'], res_dict['results']
        assert res_dict['count'] == 1, res_dict['count']

    def test_03_uri_qjson(self):
        query = {'q': self.testpackagevalues['name']}
        json_query = simplejson.dumps(query)
        offset = self.base_url + '?qjson=%s' % json_query
        res = self.app.get(offset, status=200)
        res_dict = simplejson.loads(res.body)
        assert u'testpkg' in res_dict['results'], res_dict['results']
        assert res_dict['count'] == 1, res_dict['count']

    def test_04_post_qjson(self):
        query = {'q': self.testpackagevalues['name']}
        json_query = simplejson.dumps(query)
        offset = self.base_url
        res = self.app.post(offset, params=json_query, status=200)
        res_dict = simplejson.loads(res.body)
        assert u'testpkg' in res_dict['results'], res_dict['results']
        assert res_dict['count'] == 1, res_dict['count']

    def test_05_uri_qjson_tags(self):
        query = {'q': 'annakarenina tags:russian tags:tolstoy'}
        json_query = simplejson.dumps(query)
        offset = self.base_url + '?qjson=%s' % json_query
        res = self.app.get(offset, status=200)
        res_dict = simplejson.loads(res.body)
        assert u'annakarenina' in res_dict['results'], res_dict['results']
        assert res_dict['count'] == 1, res_dict
        
    def test_05_uri_qjson_tags_multiple(self):
        query = {'q': 'tags:russian tags:tolstoy'}
        json_query = simplejson.dumps(query)
        offset = self.base_url + '?qjson=%s' % json_query
        res = self.app.get(offset, status=200)
        res_dict = simplejson.loads(res.body)
        assert u'annakarenina' in res_dict['results'], res_dict['results']
        assert res_dict['count'] == 1, res_dict

    def test_06_uri_q_tags(self):
        query = webhelpers.util.html_escape('annakarenina tags:russian tags:tolstoy')
        offset = self.base_url + '?q=%s' % query
        res = self.app.get(offset, status=200)
        res_dict = simplejson.loads(res.body)
        assert u'annakarenina' in res_dict['results'], res_dict['results']
        assert res_dict['count'] == 1, res_dict['count']

    def test_07_uri_qjson_tags(self):
        query = {'q': '', 'tags':['tolstoy']}
        json_query = simplejson.dumps(query)
        offset = self.base_url + '?qjson=%s' % json_query
        res = self.app.get(offset, status=200)
        res_dict = simplejson.loads(res.body)
        assert u'annakarenina' in res_dict['results'], res_dict['results']
        assert res_dict['count'] == 1, res_dict

    def test_07_uri_qjson_tags_multiple(self):
        query = {'q': '', 'tags':['tolstoy', 'russian']}
        json_query = simplejson.dumps(query)
        offset = self.base_url + '?qjson=%s' % json_query
        res = self.app.get(offset, status=200)
        res_dict = simplejson.loads(res.body)
        assert u'annakarenina' in res_dict['results'], res_dict['results']
        assert res_dict['count'] == 1, res_dict

    def test_07_uri_qjson_tags_reverse(self):
        query = {'q': '', 'tags':['russian']}
        json_query = simplejson.dumps(query)
        offset = self.base_url + '?qjson=%s' % json_query
        res = self.app.get(offset, status=200)
        res_dict = simplejson.loads(res.body)
        assert u'annakarenina' in res_dict['results'], res_dict['results']
        assert res_dict['count'] == 2, res_dict

    def test_07_uri_qjson_extras(self):
        query = {"geographic_coverage":"England"}
        json_query = simplejson.dumps(query)
        offset = self.base_url + '?qjson=%s' % json_query
        res = self.app.get(offset, status=200)
        res_dict = simplejson.loads(res.body)
        assert res_dict['count'] == 1, res_dict

    def test_07_uri_qjson_extras_2(self):
        query = {"national_statistic":"yes"}
        json_query = simplejson.dumps(query)
        offset = self.base_url + '?qjson=%s' % json_query
        res = self.app.get(offset, status=200)
        res_dict = simplejson.loads(res.body)
        assert res_dict['count'] == 1, res_dict
        
        
    def test_08_all_fields(self):
        rating = model.Rating(user_ip_address=u'123.1.2.3',
                              package=model.Package.by_name(u'annakarenina'),
                              rating=3.0)
        model.Session.add(rating)
        model.repo.commit_and_remove()
        
        query = {'q': 'russian', 'all_fields':1}
        json_query = simplejson.dumps(query)
        offset = self.base_url + '?qjson=%s' % json_query
        res = self.app.get(offset, status=200)
        res_dict = simplejson.loads(res.body)
        assert res_dict['count'] == 2, res_dict
        print res_dict['results']
        for rec in res_dict['results']:
            if rec['name'] == 'annakarenina':
                anna_rec = rec
                break
        assert anna_rec['name'] == 'annakarenina', res_dict['results']
        assert anna_rec['title'] == 'A Novel By Tolstoy', anna_rec['title']
        assert anna_rec['license'] == u'other-open', anna_rec['license']
        assert len(anna_rec['tags']) == 2, anna_rec['tags']
        for expected_tag in ['russian', 'tolstoy']:
            assert expected_tag in anna_rec['tags']
        assert anna_rec['ratings_average'] == 3.0, anna_rec['ratings_average']
        assert anna_rec['ratings_count'] == 1, anna_rec['ratings_count']

    def test_09_just_tags(self):
        offset = self.base_url + '?tags=russian&all_fields=1'
        res = self.app.get(offset, status=200)
        res_dict = simplejson.loads(res.body)
        assert res_dict['count'] == 2, res_dict

    def test_10_multiple_tags_with_plus(self):
        offset = self.base_url + '?tags=tolstoy+russian&all_fields=1'
        res = self.app.get(offset, status=200)
        res_dict = simplejson.loads(res.body)
        assert res_dict['count'] == 1, res_dict

    def test_10_multiple_tags_with_ampersand(self):
        offset = self.base_url + '?tags=tolstoy&tags=russian&all_fields=1'
        res = self.app.get(offset, status=200)
        res_dict = simplejson.loads(res.body)
        assert res_dict['count'] == 1, res_dict

    def test_10_many_tags_with_ampersand(self):
        offset = self.base_url + '?tags=tolstoy&tags=russian&tags=tolstoy'
        res = self.app.get(offset, status=200)
        res_dict = simplejson.loads(res.body)
        assert res_dict['count'] == 1, res_dict

    def test_11_pagination_limit(self):
        offset = self.base_url + '?all_fields=1&tags=russian&limit=1&order_by=name'
        res = self.app.get(offset, status=200)
        res_dict = simplejson.loads(res.body)
        assert res_dict['count'] == 2, res_dict
        assert len(res_dict['results']) == 1, res_dict
        assert res_dict['results'][0]['name'] == 'annakarenina', res_dict['results'][0]['name']

    def test_11_pagination_offset_limit(self):
        offset = self.base_url + '?all_fields=1&tags=russian&offset=1&limit=1&order_by=name'
        res = self.app.get(offset, status=200)
        res_dict = simplejson.loads(res.body)
        assert res_dict['count'] == 2, res_dict
        assert len(res_dict['results']) == 1, res_dict
        assert res_dict['results'][0]['name'] == 'warandpeace', res_dict['results'][0]['name']

    def test_12_search_revision(self):
        offset = '/api/search/revision'
        res = self.app.get(offset, status=200)
        revs = model.Session.query(model.Revision).all()
        res_dict = simplejson.loads(res.body)
        for rev in revs:
            print rev
            assert rev.id in res_dict, (rev.id, res_dict)

    def test_12_search_revision_since_rev(self):
        offset = '/api/search/revision'
        revs = model.Session.query(model.Revision).all()
        rev_first = revs[-1]
        params = "?since_rev=%s" % str(rev_first.id)
        res = self.app.get(offset+params, status=200)
        res_list = simplejson.loads(res.body)
        assert rev_first.id not in res_list
        for rev in revs[:-1]:
            assert rev.id in res_list, (rev.id, res_list)

    def test_12_search_revision_since_time(self):
        offset = '/api/search/revision'
        revs = model.Session.query(model.Revision).all()
        rev_first = revs[-1]
        params = "?since_time=%s" % model.strftimestamp(rev_first.timestamp)
        res = self.app.get(offset+params, status=200)
        res_list = simplejson.loads(res.body)
        assert rev_first.id not in res_list
        for rev in revs[:-1]:
            assert rev.id in res_list, (rev.id, res_list)

    def test_strftimestamp(self):
        import datetime
        t = datetime.datetime(2012, 3, 4, 5, 6, 7, 890123)
        s = model.strftimestamp(t)
        assert s == "2012-03-04T05:06:07.890123", s

    def test_strptimestamp(self):
        import datetime
        s = "2012-03-04T05:06:07.890123"
        t = model.strptimestamp(s)
        assert t == datetime.datetime(2012, 3, 4, 5, 6, 7, 890123), t


class TestApiMisc(TestController):
    @classmethod
    def setup_class(self):
        try:
            CreateTestData.delete()
        except:
            pass
        model.Session.remove()
        CreateTestData.create()
        self.base_url = '/api'

    @classmethod
    def teardown_class(self):
        model.Session.remove()
        CreateTestData.delete()

    def test_0_tag_counts(self):
        offset = self.base_url + '/tag_counts'
        res = self.app.get(offset, status=200)
        assert '["russian", 2]' in res, res
        assert '["tolstoy", 1]' in res, res
        <|MERGE_RESOLUTION|>--- conflicted
+++ resolved
@@ -13,25 +13,17 @@
 
     @classmethod
     def setup_class(self):
+        try:
+            CreateTestData.delete()
+        except:
+            pass
         model.Session.remove()
         CreateTestData.create()
         model.Session.add(model.Package(name=u'--'))
         rev = model.repo.new_revision()
         model.repo.commit_and_remove()
 
-<<<<<<< HEAD
-
-    @classmethod
-    def teardown_class(self):
-        model.Session.remove()
-        model.repo.rebuild_db()
-        model.Session.remove()
-
-    def setup(self):
         self.testpackage_license_id = u'gpl-3.0'
-=======
-        self.testpackage_license_id = u'agpl-v3'
->>>>>>> adb23e97
         self.testpackagevalues = {
             'name' : u'testpkg',
             'title': u'Some Title',
