--- conflicted
+++ resolved
@@ -1,7 +1,3 @@
 from package import package_fs, get_package_dict, edit_package_dict
-<<<<<<< HEAD
 from group import group_fs
-from authz import authz_fs
-=======
-from authz import authz_fs, new_roles_fs
->>>>>>> 0f93fc76
+from authz import authz_fs, new_roles_fs