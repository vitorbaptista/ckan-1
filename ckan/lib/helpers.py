# coding=UTF-8

"""Helper functions

Consists of functions to typically be used within templates, but also
available to Controllers. This module is available to templates as 'h'.
"""
import email.utils
import datetime
import logging
import re
import urllib

from paste.deploy.converters import asbool
from webhelpers.html import escape, HTML, literal, url_escape
from webhelpers.html.tools import mail_to
from webhelpers.html.tags import *
from webhelpers.markdown import markdown
from webhelpers import paginate
from webhelpers.text import truncate
import webhelpers.date as date
from pylons import url as _pylons_default_url
from pylons.decorators.cache import beaker_cache
from pylons import config
from routes import redirect_to as _redirect_to
from routes import url_for as _routes_default_url_for
from alphabet_paginate import AlphaPage
from lxml.html import fromstring
import i18n
import ckan.exceptions
from pylons import request
from pylons import session
from pylons import c
from pylons.i18n import _


get_available_locales = i18n.get_available_locales
get_locales_dict = i18n.get_locales_dict

try:
    from collections import OrderedDict # from python 2.7
except ImportError:
    from sqlalchemy.util import OrderedDict

try:
    import json
except ImportError:
    import simplejson as json

_log = logging.getLogger(__name__)

def redirect_to(*args, **kw):
    '''A routes.redirect_to wrapper to retain the i18n settings'''
    kw['__ckan_no_root'] = True
    if are_there_flash_messages():
        kw['__no_cache__'] = True
    return _redirect_to(url_for(*args, **kw))

def url(*args, **kw):
    """Create url adding i18n information if selected
    wrapper for pylons.url"""
    locale = kw.pop('locale', None)
    my_url = _pylons_default_url(*args, **kw)
    return _add_i18n_to_url(my_url, locale=locale, **kw)

def url_for(*args, **kw):
    """Create url adding i18n information if selected
    wrapper for routes.url_for"""
    locale = kw.pop('locale', None)
    # remove __ckan_no_root and add after to not pollute url
    no_root = kw.pop('__ckan_no_root', False)
    # routes will get the wrong url for APIs if the ver is not provided
    if kw.get('controller') == 'api':
        ver = kw.get('ver')
        if not ver:
            raise Exception('api calls must specify the version! e.g. ver=1')
        # fix ver to include the slash
        kw['ver'] = '/%s' % ver
    my_url = _routes_default_url_for(*args, **kw)
    kw['__ckan_no_root'] = no_root
    return _add_i18n_to_url(my_url, locale=locale, **kw)

def url_for_static(*args, **kw):
    """Create url for static content that does not get translated
    eg css, js
    wrapper for routes.url_for"""
    my_url = _routes_default_url_for(*args, **kw)
    return my_url

def _add_i18n_to_url(url_to_amend, **kw):
    # If the locale keyword param is provided then the url is rewritten
    # using that locale .If return_to is provided this is used as the url
    # (as part of the language changing feature).
    # A locale of default will not add locale info to the url.


    default_locale = False
    locale = kw.pop('locale', None)
    no_root = kw.pop('__ckan_no_root', False)
    allowed_locales = ['default'] + i18n.get_locales()
    if locale and locale not in allowed_locales:
        locale = None
    if locale:
        if locale == 'default':
            default_locale = True
    else:
        try:
            locale = request.environ.get('CKAN_LANG')
            default_locale = request.environ.get('CKAN_LANG_IS_DEFAULT', True)
        except TypeError:
            default_locale = True
    try:
        root = request.environ.get('SCRIPT_NAME', '')
    except TypeError:
        root = ''
    if kw.get('qualified', False):
        # if qualified is given we want the full url ie http://...
        root = _routes_default_url_for('/', qualified=True)[:-1] + root
    # ckan.root_path is defined when we have none standard language
    # position in the url
    root_path = config.get('ckan.root_path', None)
    if root_path:
        # FIXME this can be written better once the merge
        # into the ecportal core is done - Toby
        # we have a special root specified so use that
        if default_locale:
            root = re.sub('/{{LANG}}', '', root_path)
        else:
            root = re.sub('{{LANG}}', locale, root_path)
        # make sure we don't have a trailing / on the root
        if root[-1] == '/':
            root = root[:-1]
        url = url_to_amend[len(re.sub('/{{LANG}}', '', root_path)):]
        url = '%s%s' % (root, url)
        root = re.sub('/{{LANG}}', '', root_path)
    else:
        if default_locale:
            url = url_to_amend
        else:
            # we need to strip the root from the url and the add it before
            # the language specification.
            url = url_to_amend[len(root):]
            url = '%s/%s%s' % (root, locale,  url)

    # stop the root being added twice in redirects
    if no_root:
        url = url_to_amend[len(root):]
        if not default_locale:
            url = '/%s%s' % (locale,  url)

    if url == '/packages':
        raise ckan.exceptions.CkanUrlException('There is a broken url being created %s' % kw)

    return url

def lang():
    ''' Return the language code for the current locale eg `en` '''
    return request.environ.get('CKAN_LANG')

def lang_native_name():
    ''' Return the langage name currently used in it's localised form '''
    locale = get_locales_dict().get(lang())
    return locale.display_name or locale.english_name

class Message(object):
    """A message returned by ``Flash.pop_messages()``.

    Converting the message to a string returns the message text. Instances
    also have the following attributes:

    * ``message``: the message text.
    * ``category``: the category specified when the message was created.
    """

    def __init__(self, category, message, allow_html):
        self.category=category
        self.message=message
        self.allow_html=allow_html

    def __str__(self):
        return self.message

    __unicode__ = __str__

    def __html__(self):
        if self.allow_html:
            return self.message
        else:
            return escape(self.message)

class _Flash(object):

    # List of allowed categories.  If None, allow any category.
    categories = ["", "alert-info", "alert-error", "alert-success"]

    # Default category if none is specified.
    default_category = ""

    def __init__(self, session_key="flash", categories=None, default_category=None):
        self.session_key = session_key
        if categories is not None:
            self.categories = categories
        if default_category is not None:
            self.default_category = default_category
        if self.categories and self.default_category not in self.categories:
            raise ValueError("unrecognized default category %r" % (self.default_category,))

    def __call__(self, message, category=None, ignore_duplicate=False, allow_html=False):
        if not category:
            category = self.default_category
        elif self.categories and category not in self.categories:
            raise ValueError("unrecognized category %r" % (category,))
        # Don't store Message objects in the session, to avoid unpickling
        # errors in edge cases.
        new_message_tuple = (category, message, allow_html)
        messages = session.setdefault(self.session_key, [])
        # ``messages`` is a mutable list, so changes to the local variable are
        # reflected in the session.
        if ignore_duplicate:
            for i, m in enumerate(messages):
                if m[1] == message:
                    if m[0] != category:
                        messages[i] = new_message_tuple
                        session.save()
                    return    # Original message found, so exit early.
        messages.append(new_message_tuple)
        session.save()

    def pop_messages(self):
        messages = session.pop(self.session_key, [])
        # only save session if it has changed
        if messages:
            session.save()
        return [Message(*m) for m in messages]

    def are_there_messages(self):
        return bool(session.get(self.session_key))

flash = _Flash()
# this is here for backwards compatability
_flash = flash

def flash_notice(message, allow_html=False):
    ''' Show a flash message of type notice '''
    flash(message, category='alert-info', allow_html=allow_html)

def flash_error(message, allow_html=False):
    ''' Show a flash message of type error '''
    flash(message, category='alert-error', allow_html=allow_html)

def flash_success(message, allow_html=False):
    ''' Show a flash message of type success '''
    flash(message, category='alert-success', allow_html=allow_html)

def are_there_flash_messages():
    ''' Returns True if there are flash messages for the current user '''
    return flash.are_there_messages()



def nav_link(*args, **kwargs):
    # nav_link() used to need c passing as the first arg
    # this is depriciated as pointless
    # throws error if ckan.restrict_template_vars is True
    # When we move to strict helpers then this should be removed as a wrapper
    if len(args) > 2 or (len(args) > 1 and 'controller' in kwargs):
        if not asbool(config.get('ckan.restrict_template_vars', 'false')):
            return _nav_link(*args[1:], **kwargs)
        raise Exception('nav_link() calling has been changed. remove c in template %s or included one' % c.__template_name)
    return _nav_link(*args, **kwargs)

def _nav_link(text, controller, **kwargs):

    highlight_actions = kwargs.pop("highlight_actions",
                                   kwargs["action"]).split()
    return link_to(
        text,
        url_for(controller=controller, **kwargs),
        class_=('active' if
                c.controller == controller and c.action in highlight_actions
                else '')
    )

def nav_named_link(*args, **kwargs):
    # subnav_link() used to need c passing as the first arg
    # this is depriciated as pointless
    # throws error if ckan.restrict_template_vars is True
    # When we move to strict helpers then this should be removed as a wrapper
    if len(args) > 3 or (len(args) > 0 and 'text' in kwargs) or \
       (len(args) > 1 and 'name' in kwargs):
        if not asbool(config.get('ckan.restrict_template_vars', 'false')):
            return _nav_named_link(*args[1:], **kwargs)
        raise Exception('nav_named_link() calling has been changed. remove c in template %s or included one' % c.__template_name)
    return _nav_named_link(*args, **kwargs)

def _nav_named_link(text, name, **kwargs):
    return link_to(
        text,
        url_for(name, **kwargs),
#        class_=('active' if
#                c.action in highlight_actions
#                else '')
    )

def subnav_link(*args, **kwargs):
    # subnav_link() used to need c passing as the first arg
    # this is depriciated as pointless
    # throws error if ckan.restrict_template_vars is True
    # When we move to strict helpers then this should be removed as a wrapper
    if len(args) > 2 or (len(args) > 1 and 'action' in kwargs):
        if not asbool(config.get('ckan.restrict_template_vars', 'false')):
            return _subnav_link(*args[1:], **kwargs)
        raise Exception('subnav_link() calling has been changed. remove c in template %s or included one' % c.__template_name)
    return _subnav_link(*args, **kwargs)

def _subnav_link(text, action, **kwargs):
    return link_to(
        text,
        url_for(action=action, **kwargs),
        class_=('active' if c.action == action else '')
    )

def subnav_named_route(*args, **kwargs):
    # subnav_link() used to need c passing as the first arg
    # this is depriciated as pointless
    # throws error if ckan.restrict_template_vars is True
    # When we move to strict helpers then this should be removed as a wrapper
    if len(args) > 2 or (len(args) > 0 and 'text' in kwargs) or \
       (len(args) > 1 and 'routename' in kwargs):
        if not asbool(config.get('ckan.restrict_template_vars', 'false')):
            return _subnav_named_route(*args[1:], **kwargs)
        raise Exception('subnav_named_route() calling has been changed. remove c in template %s or included one' % c.__template_name)
    return _subnav_named_route(*args, **kwargs)

def _subnav_named_route(text, routename, **kwargs):
    """ Generate a subnav element based on a named route """
    return link_to(
        text,
        url_for(str(routename), **kwargs),
        class_=('active' if c.action == kwargs['action'] else '')
    )

def default_group_type():
    return str( config.get('ckan.default.group_type', 'group') )

def unselected_facet_items(facet, limit=10):
    '''Return the list of unselected facet items for the given facet, sorted
    by count.

    Returns the list of unselected facet contraints or facet items (e.g. tag
    names like "russian" or "tolstoy") for the given search facet (e.g.
    "tags"), sorted by facet item count (i.e. the number of search results that
    match each facet item).

    Reads the complete list of facet items for the given facet from
    c.search_facets, and filters out the facet items that the user has already
    selected.

    Arguments:
    facet -- the name of the facet to filter.
    limit -- the max. number of facet items to return.

    '''
    if not c.search_facets or \
       not c.search_facets.get(facet) or \
       not c.search_facets.get(facet).get('items'):
        return []
    facets = []
    for facet_item in c.search_facets.get(facet)['items']:
        if not len(facet_item['name'].strip()):
            continue
        if not (facet, facet_item['name']) in request.params.items():
            facets.append(facet_item)
    return sorted(facets, key=lambda item: item['count'], reverse=True)[:limit]

def facet_items(*args, **kwargs):
    """
    DEPRECATED: Use the new facet data structure, and `unselected_facet_items()`
    """
    _log.warning('Deprecated function: ckan.lib.helpers:facet_items().  Will be removed in v1.8')
    # facet_items() used to need c passing as the first arg
    # this is depriciated as pointless
    # throws error if ckan.restrict_template_vars is True
    # When we move to strict helpers then this should be removed as a wrapper
    if len(args) > 2 or (len(args) > 0 and 'name' in kwargs) or (len(args) > 1 and 'limit' in kwargs):
        if not asbool(config.get('ckan.restrict_template_vars', 'false')):
            return _facet_items(*args[1:], **kwargs)
        raise Exception('facet_items() calling has been changed. remove c in template %s or included one' % c.__template_name)
    return _facet_items(*args, **kwargs)


def _facet_items(name, limit=10):
    if not c.facets or not c.facets.get(name):
        return []
    facets = []
    for k, v in c.facets.get(name).items():
        if not len(k.strip()):
            continue
        if not (name, k) in request.params.items():
            facets.append((k, v))
    return sorted(facets, key=lambda (k, v): v, reverse=True)[:limit]

def facet_title(name):
    return config.get('search.facets.%s.title' % name, name.capitalize())

def am_authorized(c, action, domain_object=None):
    ''' Deprecated. Please use check_access instead'''
    from ckan.authz import Authorizer
    if domain_object is None:
        from ckan import model
        domain_object = model.System()
    return Authorizer.am_authorized(c, action, domain_object)

def check_access(action, data_dict=None):
    from ckan import model
    from ckan.logic import check_access as check_access_logic,NotAuthorized

    context = {'model': model,
                'user': c.user or c.author}

    try:
        check_access_logic(action,context,data_dict)
        authorized = True
    except NotAuthorized:
        authorized = False

    return authorized

def linked_user(user, maxlength=0):
    from ckan import model
    if user in [model.PSEUDO_USER__LOGGED_IN, model.PSEUDO_USER__VISITOR]:
        return user
    if not isinstance(user, model.User):
        user_name = unicode(user)
        user = model.User.get(user_name)
        if not user:
            return user_name
    if user:
        _name = user.name if model.User.VALID_NAME.match(user.name) else user.id
        _icon = gravatar(user.email_hash, 20)
        displayname = user.display_name
        if maxlength and len(user.display_name) > maxlength:
            displayname = displayname[:maxlength] + '...'
        return _icon + link_to(displayname,
                       url_for(controller='user', action='read', id=_name))

def linked_authorization_group(authgroup, maxlength=0):
    from ckan import model
    if not isinstance(authgroup, model.AuthorizationGroup):
        authgroup_name = unicode(authgroup)
        authgroup = model.AuthorizationGroup.get(authgroup_name)
        if not authgroup:
            return authgroup_name
    if authgroup:
        displayname = authgroup.name or authgroup.id
        if maxlength and len(display_name) > maxlength:
            displayname = displayname[:maxlength] + '...'
        return link_to(displayname,
                       url_for(controller='authorization_group', action='read', id=displayname))

def group_name_to_title(name):
    from ckan import model
    group = model.Group.by_name(name)
    if group is not None:
        return group.display_name
    return name

def markdown_extract(text, extract_length=190):
    if (text is None) or (text.strip() == ''):
        return ''
    html = fromstring(markdown(text))
    plain = html.xpath("string()")
    return unicode(truncate(plain, length=extract_length, indicator='...', whole_word=True))

def icon_url(name):
    return url_for_static('/images/icons/%s.png' % name)

def icon_html(url, alt=None, inline=True):
    classes = ''
    if inline: classes += 'inline-icon '
    return literal('<img src="%s" height="16px" width="16px" alt="%s" class="%s" /> ' % (url, alt, classes))

def icon(name, alt=None, inline=True):
    return icon_html(icon_url(name),alt,inline)

def resource_icon(res):
    if False:
        icon_name = 'page_white'
    # if (res.is_404?): icon_name = 'page_white_error'
    # also: 'page_white_gear'
    # also: 'page_white_link'
        return icon(icon_name)
    else:
        return icon(format_icon(res.get('format','')))

def format_icon(_format):
    _format = _format.lower()
    if ('json' in _format): return 'page_white_cup'
    if ('csv' in _format): return 'page_white_gear'
    if ('xls' in _format): return 'page_white_excel'
    if ('zip' in _format): return 'page_white_compressed'
    if ('api' in _format): return 'page_white_database'
    if ('plain text' in _format): return 'page_white_text'
    if ('xml' in _format): return 'page_white_code'
    return 'page_white'

def linked_gravatar(email_hash, size=100, default=None):
    return literal(
        '<a href="https://gravatar.com/" target="_blank"' +
        'title="%s">' % _('Update your avatar at gravatar.com') +
        '%s</a>' % gravatar(email_hash,size,default)
        )

_VALID_GRAVATAR_DEFAULTS = ['404', 'mm', 'identicon', 'monsterid', 'wavatar', 'retro']
def gravatar(email_hash, size=100, default=None):
    if default is None:
        default = config.get('ckan.gravatar_default', 'identicon')

    if not default in _VALID_GRAVATAR_DEFAULTS:
        # treat the default as a url
        default = urllib.quote(default, safe='')

    return literal('''<img src="http://gravatar.com/avatar/%s?s=%d&amp;d=%s"
        class="gravatar" />'''
        % (email_hash, size, default)
        )

def pager_url(page, partial=None, **kwargs):
    routes_dict = _pylons_default_url.environ['pylons.routes_dict']
    kwargs['controller'] = routes_dict['controller']
    kwargs['action'] = routes_dict['action']
    if routes_dict.get('id'):
        kwargs['id'] = routes_dict['id']
    kwargs['page'] = page
    return url(**kwargs)

class Page(paginate.Page):
    # Curry the pager method of the webhelpers.paginate.Page class, so we have
    # our custom layout set as default.
    def pager(self, *args, **kwargs):
        kwargs.update(
            format=u"<div class='pagination'><ul>$link_previous ~2~ $link_next</ul></div>",
            symbol_previous=u'« Prev', symbol_next=u'Next »',
            curpage_attr={'class':'active'}, link_attr={}
        )
        return super(Page, self).pager(*args, **kwargs)

    # Put each page link into a <li> (for Bootstrap to style it)
    def _pagerlink(self, page, text, extra_attributes=None):
        anchor = super(Page, self)._pagerlink(page, text)
        extra_attributes = extra_attributes or {}
        return HTML.li(anchor, **extra_attributes)

    # Change 'current page' link from <span> to <li><a>
    # and '..' into '<li><a>..'
    # (for Bootstrap to style them properly)
    def _range(self, regexp_match):
        html = super(Page, self)._range(regexp_match)
        # Convert ..
        dotdot = '\.\.'
        dotdot_link = HTML.li(HTML.a('...', href='#'), class_='disabled')
        html = re.sub(dotdot, dotdot_link, html)
        # Convert current page
        text = '%s' % self.page
        current_page_span = str(HTML.span(c=text, **self.curpage_attr))
        current_page_link = self._pagerlink(self.page, text, extra_attributes=self.curpage_attr)
        return re.sub(current_page_span, current_page_link, html)

def render_datetime(datetime_, date_format=None, with_hours=False):
    '''Render a datetime object or timestamp string as a pretty string
    (Y-m-d H:m).
    If timestamp is badly formatted, then a blank string is returned.
    '''
    if not date_format:
        date_format = '%b %d, %Y'
        if with_hours:
            date_format += ', %H:%M'
    if isinstance(datetime_, datetime.datetime):
        return datetime_.strftime(date_format)
    elif isinstance(datetime_, basestring):
        try:
            datetime_ = date_str_to_datetime(datetime_)
        except TypeError:
            return ''
        except ValueError:
            return ''
        return datetime_.strftime(date_format)
    else:
        return ''

def datetime_to_date_str(datetime_):
    '''Takes a datetime.datetime object and returns a string of it
    in ISO format.
    '''
    return datetime_.isoformat()

def date_str_to_datetime(date_str):
    '''Takes an ISO format timestamp and returns the equivalent
    datetime.datetime object.
    '''
    # Doing this split is more accepting of input variations than doing
    # a strptime. Also avoids problem with Python 2.5 not having %f.
    return datetime.datetime(*map(int, re.split('[^\d]', date_str)))

def parse_rfc_2822_date(date_str, tz_aware=True):
    """
    Parse a date string of the form specified in RFC 2822, and return a datetime.

    RFC 2822 is the date format used in HTTP headers.

    If the date string contains a timezone indication, and tz_aware is True,
    then the associated tzinfo is attached to the returned datetime object.

    Returns None if the string cannot be parse as a valid datetime.
    """
    time_tuple = email.utils.parsedate_tz(date_str)

    if not time_tuple:
        return None

    if not tz_aware:
        time_tuple = time_tuple[:-1] + (None,)

    return datetime.datetime.fromtimestamp(email.utils.mktime_tz(time_tuple))

def time_ago_in_words_from_str(date_str, granularity='month'):
    if date_str:
        return date.time_ago_in_words(date_str_to_datetime(date_str), granularity=granularity)
    else:
        return _('Unknown')

def button_attr(enable, type='primary'):
    if enable:
        return 'class="btn %s"' % type
    return 'disabled class="btn disabled"'

def dataset_display_name(package_or_package_dict):
    if isinstance(package_or_package_dict, dict):
        return package_or_package_dict.get('title', '') or package_or_package_dict.get('name', '')
    else:
        return package_or_package_dict.title or package_or_package_dict.name

def dataset_link(package_or_package_dict):
    if isinstance(package_or_package_dict, dict):
        name = package_or_package_dict['name']
    else:
        name = package_or_package_dict.name
    text = dataset_display_name(package_or_package_dict)
    return link_to(
        text,
        url_for(controller='package', action='read', id=name)
        )

# TODO: (?) support resource objects as well
def resource_display_name(resource_dict):
    name = resource_dict.get('name', None)
    description = resource_dict.get('description', None)
    if name:
        return name
    elif description:
        description = description.split('.')[0]
        max_len = 60;
        if len(description)>max_len: description = description[:max_len]+'...'
        return description
    else:
        noname_string = _('no name')
        return '[%s] %s' % (noname_string, resource_dict['id'])

def resource_link(resource_dict, package_id):
    text = resource_display_name(resource_dict)
    url = url_for(controller='package',
        action='resource_read',
        id=package_id,
        resource_id=resource_dict['id'])
    return link_to(text, url)

def tag_link(tag):
    url = url_for(controller='tag', action='read', id=tag['name'])
    return link_to(tag['name'], url)

def group_link(group):
    url = url_for(controller='group', action='read', id=group['name'])
    return link_to(group['name'], url)

def dump_json(obj, **kw):
    return json.dumps(obj, **kw)

def auto_log_message(*args):
    # auto_log_message() used to need c passing as the first arg
    # this is depriciated as pointless
    # throws error if ckan.restrict_template_vars is True
    # When we move to strict helpers then this should be removed as a wrapper
    if len(args) and asbool(config.get('ckan.restrict_template_vars', 'false')):
        raise Exception('auto_log_message() calling has been changed. remove c in template %s or included one' % c.__template_name)
    return _auto_log_message()

def _auto_log_message():
    if (c.action=='new') :
        return _('Created new dataset.')
    elif (c.action=='editresources'):
        return _('Edited resources.')
    elif (c.action=='edit'):
        return _('Edited settings.')
    return ''

def activity_div(template, activity, actor, object=None, target=None):
    actor = '<span class="actor">%s</span>' % actor
    if object:
        object = '<span class="object">%s</span>' % object
    if target:
        target = '<span class="target">%s</span>' % target
    date = '<span class="date">%s</span>' % render_datetime(activity['timestamp'])
    template = template.format(actor=actor, date=date, object=object, target=target)
    template = '<div class="activity">%s %s</div>' % (template, date)
    return literal(template)

def snippet(template_name, **kw):
    ''' This function is used to load html snippets into pages. keywords
    can be used to pass parameters into the snippet rendering '''
    import ckan.lib.base as base
    return base.render_snippet(template_name, **kw)


def convert_to_dict(object_type, objs):
    ''' This is a helper function for converting lists of objects into
    lists of dicts. It is for backwards compatability only. '''

    def dictize_revision_list(revision, context):
        # conversionof revision lists
        def process_names(items):
            array = []
            for item in items:
                array.append(item.name)
            return array

        rev = {'id' : revision.id,
               'state' : revision.state,
               'timestamp' : revision.timestamp,
               'author' : revision.author,
               'packages' : process_names(revision.packages),
               'groups' : process_names(revision.groups),
               'message' : revision.message,}
        return rev
    import lib.dictization.model_dictize as md
    import ckan.model as model
    converters = {'package' : md.package_dictize,
                  'revisions' : dictize_revision_list}
    converter = converters[object_type]
    items = []
    context = {'model' : model}
    for obj in objs:
        item = converter(obj, context)
        items.append(item)
    return items


# these are the functions that will end up in `h` template helpers
# if config option restrict_template_vars is true
__allowed_functions__ = [
    # functions defined in ckan.lib.helpers
           'redirect_to',
           'url',
           'url_for',
           'url_for_static',
           'lang',
           'flash',
           'flash_error',
           'flash_notice',
           'flash_success',
           'nav_link',
           'nav_named_link',
           'subnav_link',
           'subnav_named_route',
           'default_group_type',
           'facet_items',
           'facet_title',
         #  am_authorized, # depreciated
           'check_access',
           'linked_user',
           'linked_authorization_group',
           'group_name_to_title',
           'markdown_extract',
           'icon',
           'icon_html',
           'icon_url',
           'resource_icon',
           'format_icon',
           'linked_gravatar',
           'gravatar',
           'pager_url',
           'render_datetime',
           'date_str_to_datetime',
           'datetime_to_date_str',
           'parse_rfc_2822_date',
           'time_ago_in_words_from_str',
           'button_attr',
           'dataset_display_name',
           'dataset_link',
           'resource_display_name',
           'resource_link',
           'tag_link',
           'group_link',
           'dump_json',
           'auto_log_message',
           'snippet',
           'convert_to_dict',
           'activity_div',
           'lang_native_name',
    # imported into ckan.lib.helpers
           'literal',
           'link_to',
           'get_available_locales',
           'get_locales_dict',
           'truncate',
           'file',
           'mail_to',
           'radio',
           'submit',
<<<<<<< HEAD
]
=======
           'asbool',
]
>>>>>>> 62ce626b
<|MERGE_RESOLUTION|>--- conflicted
+++ resolved
@@ -816,9 +816,5 @@
            'mail_to',
            'radio',
            'submit',
-<<<<<<< HEAD
-]
-=======
            'asbool',
 ]
->>>>>>> 62ce626b
