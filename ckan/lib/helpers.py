# coding=UTF-8

"""Helper functions

Consists of functions to typically be used within templates, but also
available to Controllers. This module is available to templates as 'h'.
"""
import email.utils
import datetime
import logging
import re
import urllib
import pprint
import copy
from urllib import urlencode

from paste.deploy.converters import asbool
from webhelpers.html import escape, HTML, literal, url_escape
from webhelpers.html.tools import mail_to
from webhelpers.html.tags import *
from webhelpers.markdown import markdown
from webhelpers import paginate
from webhelpers.text import truncate
import webhelpers.date as date
from pylons import url as _pylons_default_url
from pylons.decorators.cache import beaker_cache
from pylons import config
from routes import redirect_to as _redirect_to
from routes import url_for as _routes_default_url_for
from alphabet_paginate import AlphaPage
import i18n
import ckan.exceptions
from pylons import request
from pylons import session
from pylons import c, g
from pylons.i18n import _, ungettext

import ckan.lib.fanstatic_resources as fanstatic_resources
import ckan.model as model
import ckan.lib.formatters as formatters

get_available_locales = i18n.get_available_locales
get_locales_dict = i18n.get_locales_dict

log = logging.getLogger(__name__)

try:
    from collections import OrderedDict  # from python 2.7
except ImportError:
    from sqlalchemy.util import OrderedDict

try:
    import json
except ImportError:
    import simplejson as json

_log = logging.getLogger(__name__)


def redirect_to(*args, **kw):
    '''A routes.redirect_to wrapper to retain the i18n settings'''
    kw['__ckan_no_root'] = True
    if are_there_flash_messages():
        kw['__no_cache__'] = True
    return _redirect_to(url_for(*args, **kw))


def url(*args, **kw):
    """Create url adding i18n information if selected
    wrapper for pylons.url"""
    locale = kw.pop('locale', None)
    my_url = _pylons_default_url(*args, **kw)
    return _add_i18n_to_url(my_url, locale=locale, **kw)


def url_for(*args, **kw):
    """Create url adding i18n information if selected
    wrapper for routes.url_for"""
    locale = kw.pop('locale', None)
    # remove __ckan_no_root and add after to not pollute url
    no_root = kw.pop('__ckan_no_root', False)
    # routes will get the wrong url for APIs if the ver is not provided
    if kw.get('controller') == 'api':
        ver = kw.get('ver')
        if not ver:
            raise Exception('api calls must specify the version! e.g. ver=1')
        # fix ver to include the slash
        kw['ver'] = '/%s' % ver
    my_url = _routes_default_url_for(*args, **kw)
    kw['__ckan_no_root'] = no_root
    return _add_i18n_to_url(my_url, locale=locale, **kw)


def url_for_static(*args, **kw):
    """Create url for static content that does not get translated
    eg css, js
    wrapper for routes.url_for"""
    # make sure that if we specify the url that it is not unicode
    if args:
        args = (str(args[0]),) + args[1:]
    my_url = _routes_default_url_for(*args, **kw)
    return my_url


def _add_i18n_to_url(url_to_amend, **kw):
    # If the locale keyword param is provided then the url is rewritten
    # using that locale .If return_to is provided this is used as the url
    # (as part of the language changing feature).
    # A locale of default will not add locale info to the url.

    default_locale = False
    locale = kw.pop('locale', None)
    no_root = kw.pop('__ckan_no_root', False)
    allowed_locales = ['default'] + i18n.get_locales()
    if locale and locale not in allowed_locales:
        locale = None
    if locale:
        if locale == 'default':
            default_locale = True
    else:
        try:
            locale = request.environ.get('CKAN_LANG')
            default_locale = request.environ.get('CKAN_LANG_IS_DEFAULT', True)
        except TypeError:
            default_locale = True
    try:
        root = request.environ.get('SCRIPT_NAME', '')
    except TypeError:
        root = ''
    if kw.get('qualified', False):
        # if qualified is given we want the full url ie http://...
        root = _routes_default_url_for('/', qualified=True)[:-1] + root
    # ckan.root_path is defined when we have none standard language
    # position in the url
    root_path = config.get('ckan.root_path', None)
    if root_path:
        # FIXME this can be written better once the merge
        # into the ecportal core is done - Toby
        # we have a special root specified so use that
        if default_locale:
            root = re.sub('/{{LANG}}', '', root_path)
        else:
            root = re.sub('{{LANG}}', locale, root_path)
        # make sure we don't have a trailing / on the root
        if root[-1] == '/':
            root = root[:-1]
        url = url_to_amend[len(re.sub('/{{LANG}}', '', root_path)):]
        url = '%s%s' % (root, url)
        root = re.sub('/{{LANG}}', '', root_path)
    else:
        if default_locale:
            url = url_to_amend
        else:
            # we need to strip the root from the url and the add it before
            # the language specification.
            url = url_to_amend[len(root):]
            url = '%s/%s%s' % (root, locale,  url)

    # stop the root being added twice in redirects
    if no_root:
        url = url_to_amend[len(root):]
        if not default_locale:
            url = '/%s%s' % (locale,  url)

    if url == '/packages':
        error = 'There is a broken url being created %s' % kw
        raise ckan.exceptions.CkanUrlException(error)

    return url


def full_current_url():
    ''' Returns the fully qualified current url (eg http://...) useful
    for sharing etc '''
    return(url_for(request.environ['CKAN_CURRENT_URL'], qualified=True))


def lang():
    ''' Return the language code for the current locale eg `en` '''
    return request.environ.get('CKAN_LANG')


def lang_native_name(lang=None):
    ''' Return the langage name currently used in it's localised form
        either from parameter or current environ setting'''
    lang = lang or lang()
    locale = get_locales_dict().get(lang)
    if locale:
        return locale.display_name or locale.english_name
    return lang


class Message(object):
    """A message returned by ``Flash.pop_messages()``.

    Converting the message to a string returns the message text. Instances
    also have the following attributes:

    * ``message``: the message text.
    * ``category``: the category specified when the message was created.
    """

    def __init__(self, category, message, allow_html):
        self.category = category
        self.message = message
        self.allow_html = allow_html

    def __str__(self):
        return self.message

    __unicode__ = __str__

    def __html__(self):
        if self.allow_html:
            return self.message
        else:
            return escape(self.message)


class _Flash(object):

    # List of allowed categories.  If None, allow any category.
    categories = ["", "alert-info", "alert-error", "alert-success"]

    # Default category if none is specified.
    default_category = ""

    def __init__(self, session_key="flash", categories=None,
                 default_category=None):
        self.session_key = session_key
        if categories is not None:
            self.categories = categories
        if default_category is not None:
            self.default_category = default_category
        if self.categories and self.default_category not in self.categories:
            raise ValueError("unrecognized default category %r"
                             % (self.default_category,))

    def __call__(self, message, category=None, ignore_duplicate=False,
                 allow_html=False):
        if not category:
            category = self.default_category
        elif self.categories and category not in self.categories:
            raise ValueError("unrecognized category %r" % (category,))
        # Don't store Message objects in the session, to avoid unpickling
        # errors in edge cases.
        new_message_tuple = (category, message, allow_html)
        messages = session.setdefault(self.session_key, [])
        # ``messages`` is a mutable list, so changes to the local variable are
        # reflected in the session.
        if ignore_duplicate:
            for i, m in enumerate(messages):
                if m[1] == message:
                    if m[0] != category:
                        messages[i] = new_message_tuple
                        session.save()
                    return    # Original message found, so exit early.
        messages.append(new_message_tuple)
        session.save()

    def pop_messages(self):
        messages = session.pop(self.session_key, [])
        # only save session if it has changed
        if messages:
            session.save()
        return [Message(*m) for m in messages]

    def are_there_messages(self):
        return bool(session.get(self.session_key))

flash = _Flash()
# this is here for backwards compatability
_flash = flash


def flash_notice(message, allow_html=False):
    ''' Show a flash message of type notice '''
    flash(message, category='alert-info', allow_html=allow_html)


def flash_error(message, allow_html=False):
    ''' Show a flash message of type error '''
    flash(message, category='alert-error', allow_html=allow_html)


def flash_success(message, allow_html=False):
    ''' Show a flash message of type success '''
    flash(message, category='alert-success', allow_html=allow_html)


def are_there_flash_messages():
    ''' Returns True if there are flash messages for the current user '''
    return flash.are_there_messages()


def nav_link(text, controller, **kwargs):
    '''
    params
    class_: pass extra class(s) to add to the <a> tag
    icon: name of ckan icon to use within the link
    condition: if False then no link is returned
    '''
    kwargs['controller'] = controller
    if kwargs.get('inner_span'):
        text = literal('<span>') + text + literal('</span>')
    icon = kwargs.pop('icon', None)
    if icon:
        text = literal('<i class="icon-large icon-%s"></i> ' % icon) + text
    class_ = _link_class(kwargs)
    if kwargs.pop('condition', True):
        link = link_to(
            text,
            url_for(**kwargs),
            class_=class_
        )
    else:
        link = ''
    return link


def _link_class(kwargs):
    ''' creates classes for the link_to calls '''
    highlight_actions = kwargs.pop('highlight_actions',
                                   kwargs.get('action', '')).split(' ')
    if (c.controller == kwargs.get('controller')
                and c.action in highlight_actions):
        active = ' active'
    else:
        active = ''
    return kwargs.pop('class_', '') + active


def nav_named_link(text, name, **kwargs):
    class_ = _link_class(kwargs)

    icon = kwargs.pop('icon', None)
    if icon:
        text = literal('<i class="icon-large icon-%s"></i> ' % icon) + text

    return link_to(
        text,
        url_for(name, **kwargs),
        class_=class_
    )


def subnav_link(text, action, **kwargs):
    kwargs['action'] = action
    class_ = _link_class(kwargs)
    return link_to(
        text,
        url_for(**kwargs),
        class_=class_
    )


def subnav_named_route(text, routename, **kwargs):
    """ Generate a subnav element based on a named route """
    # FIXME this is the same as _nav_named_link
    # they should be combined
    class_ = _link_class(kwargs)
    return link_to(
        text,
        url_for(str(routename), **kwargs),
        class_=class_
    )


def build_nav_main(*args):
    ''' build a set of menu items.

    args: tuples of (menu type, title) eg ('login', _('Login'))
    outputs <li><a href="...">title</a></li>
    '''
    output = ''
    for item in args:
        menu_item, title = item[:2]
        if len(item) == 3 and not check_access(item[2]):
            continue
        output += _make_menu_item(menu_item, title)
    return output


def _make_menu_item(menu_item, title):
    if menu_item not in _menu_items:
        log.error('menu item `%s` cannot be found' % menu_item)
        return literal('<li><a href="#">') + title + literal('</a></li>')
    item = _menu_items[menu_item]
    if 'name' in item:
        link = nav_named_link(title, **item)
    elif 'url' in item:
        return literal('<li><a href="%s">' % item.url) + title + literal('</a></li>')
    else:
        item = copy.copy(_menu_items[menu_item])
        controller = item.pop('controller')
        link = nav_link(title, controller, **item)
    return literal('<li>') + link + literal('</li>')


def default_group_type():
    return str(config.get('ckan.default.group_type', 'group'))


_menu_items = {
    'add dataset': dict(controller='package', action='new'),
    'search': dict(controller='package',
                    action='search',
                    highlight_actions='index search'),
    'default_group': dict(name='%s_index' % default_group_type(),
                          controller='group',
                          highlight_actions='index search'),
    'about': dict(controller='home', action='about'),
    'login': dict(controller='user', action='login'),
    'register': dict(controller='user', action='register'),
    'organizations': dict(action='index', controller='organization'),
}


def get_facet_items_dict(facet, limit=10, exclude_active=False):
    '''Return the list of unselected facet items for the given facet, sorted
    by count.

    Returns the list of unselected facet contraints or facet items (e.g. tag
    names like "russian" or "tolstoy") for the given search facet (e.g.
    "tags"), sorted by facet item count (i.e. the number of search results that
    match each facet item).

    Reads the complete list of facet items for the given facet from
    c.search_facets, and filters out the facet items that the user has already
    selected.

    Arguments:
    facet -- the name of the facet to filter.
    limit -- the max. number of facet items to return.
    exclude_active -- only return unselected facets.

    '''
    if not c.search_facets or \
       not c.search_facets.get(facet) or \
       not c.search_facets.get(facet).get('items'):
        return []
    facets = []
    for facet_item in c.search_facets.get(facet)['items']:
        if not len(facet_item['name'].strip()):
            continue
        if not (facet, facet_item['name']) in request.params.items():
            facets.append(dict(active=False, **facet_item))
        elif not exclude_active:
            facets.append(dict(active=True, **facet_item))
    facets = sorted(facets, key=lambda item: item['count'], reverse=True)
    if c.search_facets_limits:
        limit = c.search_facets_limits.get(facet)
    if limit:
        return facets[:limit]
    else:
        return facets


def unselected_facet_items(facet, limit=10):
    '''Return the list of unselected facet items for the given facet, sorted
    by count.

    Returns the list of unselected facet contraints or facet items (e.g. tag
    names like "russian" or "tolstoy") for the given search facet (e.g.
    "tags"), sorted by facet item count (i.e. the number of search results that
    match each facet item).

    Reads the complete list of facet items for the given facet from
    c.search_facets, and filters out the facet items that the user has already
    selected.

    Arguments:
    facet -- the name of the facet to filter.
    limit -- the max. number of facet items to return.

    '''
    return get_facet_items_dict(facet, limit=limit, exclude_active=True)


def get_facet_title(name):

    # if this is set in the config use this
    config_title = config.get('search.facets.%s.title' % name)
    if config_title:
        return config_title

    facet_titles = {'groups': _('Groups'),
                  'tags': _('Tags'),
                  'res_format': _('Formats'),
                  'license': _('Licence'), }
    return facet_titles.get(name, name.capitalize())


def get_param_int(name, default=10):
    return int(request.params.get(name, default))


def _url_with_params(url, params):
    if not params:
        return url
    params = [(k, v.encode('utf-8') if isinstance(v, basestring) else str(v)) \
                                  for k, v in params]
    return url + u'?' + urlencode(params)


def _search_url(params):
    url = url_for(controller='package', action='search')
    return _url_with_params(url, params)


def sorted_extras(list_):
    ''' Used for outputting package extras '''
    output = []
    for extra in sorted(list_, key=lambda x: x['key']):
        if extra.get('state') == 'deleted':
            continue
        k, v = extra['key'], extra['value']
        if k in g.package_hide_extras:
            continue
        if isinstance(v, (list, tuple)):
            v = ", ".join(map(unicode, v))
        output.append((k, v))
    return output


def check_access(action, data_dict=None):
    from ckan.logic import check_access as check_access_logic, NotAuthorized

    context = {'model': model,
                'user': c.user or c.author}

    try:
        check_access_logic(action, context, data_dict)
        authorized = True
    except NotAuthorized:
        authorized = False

    return authorized


def linked_user(user, maxlength=0, avatar=20):
    if user in [model.PSEUDO_USER__LOGGED_IN, model.PSEUDO_USER__VISITOR]:
        return user
    if not isinstance(user, model.User):
        user_name = unicode(user)
        user = model.User.get(user_name)
        if not user:
            return user_name
    if user:
        name = user.name if model.User.VALID_NAME.match(user.name) else user.id
        icon = gravatar(email_hash=user.email_hash, size=avatar)
        displayname = user.display_name
        if maxlength and len(user.display_name) > maxlength:
            displayname = displayname[:maxlength] + '...'
        return icon + u' ' + link_to(displayname,
                       url_for(controller='user', action='read', id=name))


def group_name_to_title(name):
    group = model.Group.by_name(name)
    if group is not None:
        return group.display_name
    return name


def markdown_extract(text, extract_length=190):
    ''' return the plain text representation of markdown encoded text.  That
    is the texted without any html tags.  If extract_length is 0 then it
    will not be truncated.'''
    if (text is None) or (text.strip() == ''):
        return ''
    plain = re.sub(r'<.*?>', '', markdown(text))
    if not extract_length or len(plain) < extract_length:
        return plain
    return truncate(plain, length=extract_length, indicator='...', whole_word=True)


def icon_url(name):
    return url_for_static('/images/icons/%s.png' % name)


def icon_html(url, alt=None, inline=True):
    classes = ''
    if inline:
        classes += 'inline-icon '
    return literal(('<img src="%s" height="16px" width="16px" alt="%s" ' +
                    'class="%s" /> ') % (url, alt, classes))


def icon(name, alt=None, inline=True):
    return icon_html(icon_url(name), alt, inline)


def resource_icon(res):
    if False:
        icon_name = 'page_white'
    # if (res.is_404?): icon_name = 'page_white_error'
    # also: 'page_white_gear'
    # also: 'page_white_link'
        return icon(icon_name)
    else:
        return icon(format_icon(res.get('format', '')))


def format_icon(_format):
    _format = _format.lower()
    if ('json' in _format): return 'page_white_cup'
    if ('csv' in _format): return 'page_white_gear'
    if ('xls' in _format): return 'page_white_excel'
    if ('zip' in _format): return 'page_white_compressed'
    if ('api' in _format): return 'page_white_database'
    if ('plain text' in _format): return 'page_white_text'
    if ('xml' in _format): return 'page_white_code'
    return 'page_white'


def dict_list_reduce(list_, key, unique=True):
    ''' Take a list of dicts and create a new one containing just the
    values for the key with unique values if requested. '''
    new_list = []
    for item in list_:
        value = item.get(key)
        if not value or (unique and value in new_list):
            continue
        new_list.append(value)
    return new_list


def linked_gravatar(email_hash, size=100, default=None):
    return literal(
        '<a href="https://gravatar.com/" target="_blank" ' +
        'title="%s">' % _('Update your avatar at gravatar.com') +
        '%s</a>' % gravatar(email_hash, size, default)
        )

_VALID_GRAVATAR_DEFAULTS = ['404', 'mm', 'identicon', 'monsterid',
                            'wavatar', 'retro']


def gravatar(email_hash, size=100, default=None):
    if default is None:
        default = config.get('ckan.gravatar_default', 'identicon')

    if not default in _VALID_GRAVATAR_DEFAULTS:
        # treat the default as a url
        default = urllib.quote(default, safe='')

    return literal('''<img src="http://gravatar.com/avatar/%s?s=%d&amp;d=%s"
        class="gravatar" width="%s" height="%s" />'''
        % (email_hash, size, default, size, size)
        )


def pager_url(page, partial=None, **kwargs):
    routes_dict = _pylons_default_url.environ['pylons.routes_dict']
    kwargs['controller'] = routes_dict['controller']
    kwargs['action'] = routes_dict['action']
    if routes_dict.get('id'):
        kwargs['id'] = routes_dict['id']
    kwargs['page'] = page
    return url(**kwargs)


class Page(paginate.Page):
    # Curry the pager method of the webhelpers.paginate.Page class, so we have
    # our custom layout set as default.

    def pager(self, *args, **kwargs):
        kwargs.update(
            format=u"<div class='pagination pagination-centered'><ul>$link_previous ~2~ $link_next</ul></div>",
            symbol_previous=u'«', symbol_next=u'»',
            curpage_attr={'class': 'active'}, link_attr={}
        )
        return super(Page, self).pager(*args, **kwargs)

    # Put each page link into a <li> (for Bootstrap to style it)
    def _pagerlink(self, page, text, extra_attributes=None):
        anchor = super(Page, self)._pagerlink(page, text)
        extra_attributes = extra_attributes or {}
        return HTML.li(anchor, **extra_attributes)

    # Change 'current page' link from <span> to <li><a>
    # and '..' into '<li><a>..'
    # (for Bootstrap to style them properly)
    def _range(self, regexp_match):
        html = super(Page, self)._range(regexp_match)
        # Convert ..
        dotdot = '<span class="pager_dotdot">..</span>'
        dotdot_link = HTML.li(HTML.a('...', href='#'), class_='disabled')
        html = re.sub(dotdot, dotdot_link, html)

        # Convert current page
        text = '%s' % self.page
        current_page_span = str(HTML.span(c=text, **self.curpage_attr))
        current_page_link = self._pagerlink(self.page, text,
                                            extra_attributes=self.curpage_attr)
        return re.sub(current_page_span, current_page_link, html)


def render_datetime(datetime_, date_format=None, with_hours=False):
    '''Render a datetime object or timestamp string as a pretty string
    (Y-m-d H:m).
    If timestamp is badly formatted, then a blank string is returned.
    '''
    if not date_format:
        date_format = '%b %d, %Y'
        if with_hours:
            date_format += ', %H:%M'
    if isinstance(datetime_, datetime.datetime):
        return datetime_.strftime(date_format)
    elif isinstance(datetime_, basestring):
        try:
            datetime_ = date_str_to_datetime(datetime_)
        except TypeError:
            return ''
        except ValueError:
            return ''
        return datetime_.strftime(date_format)
    else:
        return ''


def date_str_to_datetime(date_str):
    '''Convert ISO-like formatted datestring to datetime object.

    This function converts ISO format date- and datetime-strings into
    datetime objects.  Times may be specified down to the microsecond.  UTC
    offset or timezone information may **not** be included in the string.

    Note - Although originally documented as parsing ISO date(-times), this
           function doesn't fully adhere to the format.  This function will
           throw a ValueError if the string contains UTC offset information.
           So in that sense, it is less liberal than ISO format.  On the
           other hand, it is more liberal of the accepted delimiters between
           the values in the string.  Also, it allows microsecond precision,
           despite that not being part of the ISO format.
    '''

    time_tuple = re.split('[^\d]+', date_str, maxsplit=5)

    # Extract seconds and microseconds
    if len(time_tuple) >= 6:
        m = re.match('(?P<seconds>\d{2})(\.(?P<microseconds>\d{6}))?$',
                     time_tuple[5])
        if not m:
            raise ValueError('Unable to parse %s as seconds.microseconds' %
                             time_tuple[5])
        seconds = int(m.groupdict().get('seconds'))
        microseconds = int(m.groupdict(0).get('microseconds'))
        time_tuple = time_tuple[:5] + [seconds, microseconds]

    return datetime.datetime(*map(int, time_tuple))


def parse_rfc_2822_date(date_str, assume_utc=True):
    """
    Parse a date string of the form specified in RFC 2822, and return a
    datetime.

    RFC 2822 is the date format used in HTTP headers.  It should contain
    timezone information, but that cannot be relied upon.

    If date_str doesn't contain timezone information, then the 'assume_utc'
    flag determines whether we assume this string is local (with respect to the
    server running this code), or UTC.  In practice, what this means is that if
    assume_utc is True, then the returned datetime is 'aware', with an
    associated tzinfo of offset zero.  Otherwise, the returned datetime is
    'naive'.

    If timezone information is available in date_str, then the returned
    datetime is 'aware', ie - it has an associated tz_info object.

    Returns None if the string cannot be parsed as a valid datetime.
    """
    time_tuple = email.utils.parsedate_tz(date_str)

    # Not parsable
    if not time_tuple:
        return None

    # No timezone information available in the string
    if time_tuple[-1] is None and not assume_utc:
        return datetime.datetime.fromtimestamp(
                        email.utils.mktime_tz(time_tuple))
    else:
        offset = 0 if time_tuple[-1] is None else time_tuple[-1]
        tz_info = _RFC2282TzInfo(offset)
    return datetime.datetime(*time_tuple[:6], microsecond=0, tzinfo=tz_info)


class _RFC2282TzInfo(datetime.tzinfo):
    """
    A datetime.tzinfo implementation used by parse_rfc_2822_date() function.

    In order to return timezone information, a concrete implementation of
    datetime.tzinfo is required.  This class represents tzinfo that knows
    about it's offset from UTC, has no knowledge of daylight savings time, and
    no knowledge of the timezone name.

    """

    def __init__(self, offset):
        """
        offset from UTC in seconds.
        """
        self.offset = datetime.timedelta(seconds=offset)

    def utcoffset(self, dt):
        return self.offset

    def dst(self, dt):
        """
        Dates parsed from an RFC 2822 string conflate timezone and dst, and so
        it's not possible to determine whether we're in DST or not, hence
        returning None.
        """
        return None

    def tzname(self, dt):
        return None


def time_ago_in_words_from_str(date_str, granularity='month'):
    if date_str:
        return date.time_ago_in_words(date_str_to_datetime(date_str),
                                      granularity=granularity)
    else:
        return _('Unknown')


def button_attr(enable, type='primary'):
    if enable:
        return 'class="btn %s"' % type
    return 'disabled class="btn disabled"'


def dataset_display_name(package_or_package_dict):
    if isinstance(package_or_package_dict, dict):
        return package_or_package_dict.get('title', '') or \
               package_or_package_dict.get('name', '')
    else:
        return package_or_package_dict.title or package_or_package_dict.name


def dataset_link(package_or_package_dict):
    if isinstance(package_or_package_dict, dict):
        name = package_or_package_dict['name']
    else:
        name = package_or_package_dict.name
    text = dataset_display_name(package_or_package_dict)
    return link_to(
        text,
        url_for(controller='package', action='read', id=name)
        )


# TODO: (?) support resource objects as well
def resource_display_name(resource_dict):
    name = resource_dict.get('name', None)
    description = resource_dict.get('description', None)
    url = resource_dict.get('url')
    if name:
        return name
    elif description:
        description = description.split('.')[0]
        max_len = 60
        if len(description) > max_len:
            description = description[:max_len] + '...'
        return description
    elif url:
        return url
    else:
        noname_string = _('no name')
        return '[%s] %s' % (noname_string, resource_dict['id'])


def resource_link(resource_dict, package_id):
    text = resource_display_name(resource_dict)
    url = url_for(controller='package',
        action='resource_read',
        id=package_id,
        resource_id=resource_dict['id'])
    return link_to(text, url)


def related_item_link(related_item_dict):
    text = related_item_dict.get('title', '')
    url = url_for(controller='related',
        action='read',
        id=related_item_dict['id'])
    return link_to(text, url)


def tag_link(tag):
    url = url_for(controller='tag', action='read', id=tag['name'])
    return link_to(tag['name'], url)


def group_link(group):
    url = url_for(controller='group', action='read', id=group['name'])
    return link_to(group['title'], url)


def organization_link(organization):
    url = url_for(controller='organization', action='read', id=organization['name'])
    return link_to(organization['name'], url)


def dump_json(obj, **kw):
    return json.dumps(obj, **kw)


def _get_template_name():
    #FIX ME THIS IS BROKEN
    ''' helper function to get the currently/last rendered template name '''
    return c.__debug_info[-1]['template_name']


def auto_log_message():
    if (c.action == 'new'):
        return _('Created new dataset.')
    elif (c.action == 'editresources'):
        return _('Edited resources.')
    elif (c.action == 'edit'):
        return _('Edited settings.')
    return ''


def activity_div(template, activity, actor, object=None, target=None):
    actor = '<span class="actor">%s</span>' % actor
    if object:
        object = '<span class="object">%s</span>' % object
    if target:
        target = '<span class="target">%s</span>' % target
    rendered_datetime = render_datetime(activity['timestamp'])
    date = '<span class="date">%s</span>' % rendered_datetime
    template = template.format(actor=actor, date=date,
                               object=object, target=target)
    template = '<div class="activity">%s %s</div>' % (template, date)
    return literal(template)


def snippet(template_name, **kw):
    ''' This function is used to load html snippets into pages. keywords
    can be used to pass parameters into the snippet rendering '''
    import ckan.lib.base as base
    return base.render_snippet(template_name, **kw)


def convert_to_dict(object_type, objs):
    ''' This is a helper function for converting lists of objects into
    lists of dicts. It is for backwards compatability only. '''

    def dictize_revision_list(revision, context):
        # conversionof revision lists
        def process_names(items):
            array = []
            for item in items:
                array.append(item.name)
            return array

        rev = {'id': revision.id,
               'state': revision.state,
               'timestamp': revision.timestamp,
               'author': revision.author,
               'packages': process_names(revision.packages),
               'groups': process_names(revision.groups),
               'message': revision.message, }
        return rev
    import lib.dictization.model_dictize as md
    converters = {'package': md.package_dictize,
                  'revisions': dictize_revision_list}
    converter = converters[object_type]
    items = []
    context = {'model': model}
    for obj in objs:
        item = converter(obj, context)
        items.append(item)
    return items

# these are the types of objects that can be followed
_follow_objects = ['dataset', 'user', 'group']


def follow_button(obj_type, obj_id):
    '''Return a follow button for the given object type and id.

    If the user is not logged in return an empty string instead.

    :param obj_type: the type of the object to be followed when the follow
        button is clicked, e.g. 'user' or 'dataset'
    :type obj_type: string
    :param obj_id: the id of the object to be followed when the follow button
        is clicked
    :type obj_id: string

    :returns: a follow button as an HTML snippet
    :rtype: string

    '''
    import ckan.logic as logic
    obj_type = obj_type.lower()
    assert obj_type in _follow_objects
    # If the user is logged in show the follow/unfollow button
    if c.user:
        context = {'model': model, 'session': model.Session, 'user': c.user}
        action = 'am_following_%s' % obj_type
        following = logic.get_action(action)(context, {'id': obj_id})
        return snippet('snippets/follow_button.html',
                       following=following,
                       obj_id=obj_id,
                       obj_type=obj_type)
    return ''


def follow_count(obj_type, obj_id):
    '''Return the number of followers of an object.

    :param obj_type: the type of the object, e.g. 'user' or 'dataset'
    :type obj_type: string
    :param obj_id: the id of the object
    :type obj_id: string

    :returns: the number of followers of the object
    :rtype: int

    '''
    import ckan.logic as logic
    obj_type = obj_type.lower()
    assert obj_type in _follow_objects
    action = '%s_follower_count' % obj_type
    context = {'model': model, 'session': model.Session, 'user': c.user}
    return logic.get_action(action)(context, {'id': obj_id})


def _create_url_with_params(params=None, controller=None, action=None,
                            extras=None):
    ''' internal function for building urls with parameters. '''

    def url_with_params(url, params):
        params = [(k, v.encode('utf-8') if isinstance(v, basestring) else \
                 str(v)) for k, v in params]
        return url + u'?' + urllib.urlencode(params)

    if not controller:
        controller = c.controller
    if not action:
        action = c.action
    if not extras:
        extras = {}

    url = url_for(controller=controller, action=action, **extras)
    return url_with_params(url, params)

def add_url_param(alternative_url=None, controller=None, action=None,
                   extras=None, new_params=None):
    '''
    Adds extra parameters to existing ones

    controller action & extras (dict) are used to create the base url
    via url_for(controller=controller, action=action, **extras)
    controller & action default to the current ones
    '''
    params_nopage = [(k, v) for k, v in request.params.items() if k != 'page']
    params = set(params_nopage)
    if new_params:
        params |= set(new_params.items())
    if alternative_url:
        return url_with_params(alternative_url, params)
    return _create_url_with_params(params=params, controller=controller,
                                   action=action, extras=extras)


def remove_url_param(key, value=None, replace=None, controller=None,
                     action=None, extras=None):
    ''' Remove a key from the current parameters. A specific key/value
    pair can be removed by passing a second value argument otherwise all
    pairs matching the key will be removed. If replace is given then a
    new param key=replace will be added.

    controller action & extras (dict) are used to create the base url
    via url_for(controller=controller, action=action, **extras)
    controller & action default to the current ones
    '''
    params_nopage = [(k, v) for k, v in request.params.items() if k != 'page']
    params = list(params_nopage)
    if value:
        params.remove((key, value))
    else:
        [params.remove((k, v)) for (k, v) in params[:] if k == key]
    if replace is not None:
        params.append((key, replace))
    return _create_url_with_params(params=params, controller=controller,
                                   action=action, extras=extras)


def include_resource(resource):
    r = getattr(fanstatic_resources, resource)
    r.need()


def urls_for_resource(resource):
    ''' Returns a list of urls for the resource specified.  If the resource
    is a group or has dependencies then there can be multiple urls.

    NOTE: This is for special situations only and is not the way to generaly
    include resources.  It is advised not to use this function.'''
    r = getattr(fanstatic_resources, resource)
    resources = list(r.resources)
    core = fanstatic_resources.fanstatic_extensions.core
    f = core.get_needed()
    lib = resources[0].library
    root_path = f.library_url(lib)

    resources = core.sort_resources(resources)
    if f._bundle:
        resources = core.bundle_resources(resources)
    out = []
    for resource in resources:
        if isinstance(resource, core.Bundle):
            paths = [resource.relpath for resource in resource.resources()]
            relpath = ';'.join(paths)
            relpath = core.BUNDLE_PREFIX + relpath
        else:
            relpath = resource.relpath

        out.append('%s/%s' % (root_path, relpath))
    return out


def debug_inspect(arg):
    ''' Output pprint.pformat view of supplied arg '''
    return literal('<pre>') + pprint.pformat(arg) + literal('</pre>')


def debug_full_info_as_list(debug_info):
    ''' This dumps the template variables for debugging purposes only. '''
    out = []
    ignored_keys = ['c', 'app_globals', 'g', 'h', 'request', 'tmpl_context',
                    'actions', 'translator', 'session', 'N_', 'ungettext',
                    'config', 'response', '_']
    ignored_context_keys = ['__class__', '__context', '__delattr__', '__dict__',
                            '__doc__', '__format__', '__getattr__',
                            '__getattribute__', '__hash__', '__init__',
                            '__module__', '__new__', '__reduce__',
                            '__reduce_ex__', '__repr__', '__setattr__',
                            '__sizeof__', '__str__', '__subclasshook__',
                            '__weakref__', 'action', 'environ', 'pylons',
                            'start_response']
    debug_vars = debug_info['vars']
    for key in debug_vars.keys():
        if not key in ignored_keys:
            data = pprint.pformat(debug_vars.get(key))
            data = data.decode('utf-8')
            out.append((key, data))

    if 'tmpl_context' in debug_vars:
        for key in debug_info['c_vars']:

            if not key in ignored_context_keys:
                data = pprint.pformat(getattr(debug_vars['tmpl_context'], key))
                data = data.decode('utf-8')
                out.append(('c.%s' % key, data))

    return out


def popular(type_, number, min=1, title=None):
    ''' display a popular icon. '''
    if type_ == 'views':
        title = ungettext('{number} view', '{number} views', number)
    elif type_ == 'recent views':
        title = ungettext('{number} recent view', '{number} recent views', number)
    elif not title:
        raise Exception('popular() did not recieve a valid type_ or title')
    return snippet('snippets/popular.html', title=title, number=number, min=min)


def groups_available():
    ''' return a list of available groups '''
    import ckan.logic as logic
    context = {'model': model, 'session': model.Session,
               'user': c.user or c.author}
    data_dict = {'available_only': True}
    return logic.get_action('group_list_authz')(context, data_dict)


<<<<<<< HEAD
def organizations_available():
    ''' return a list of available organizations '''
    import ckan.logic as logic
    context = {'model': model, 'session': model.Session,
               'user': c.user}
    return logic.get_action('organization_list_for_user')(context, {})


def user_in_org_or_group(group_id):
    ''' Check if user is in a group or organization '''
    # we need a user
    if not c.userobj:
        return False
    # sysadmins can do anything
    if c.userobj.sysadmin:
        return True
    query = model.Session.query(model.Member) \
            .filter(model.Member.state == 'active') \
            .filter(model.Member.table_name == 'user') \
            .filter(model.Member.group_id == group_id) \
            .filter(model.Member.table_id == c.userobj.id)
    return len(query.all()) != 0


def dashboard_activity_stream(user_id):
=======
def dashboard_activity_stream(user_id, offset=0):
>>>>>>> 67a6121e
    '''Return the dashboard activity stream of the given user.

    :param user_id: the id of the user
    :type user_id: string

    :returns: an activity stream as an HTML snippet
    :rtype: string

    '''
    import ckan.logic as logic
    context = {'model': model, 'session': model.Session, 'user': c.user}
    return logic.get_action('dashboard_activity_list_html')(context,
                                                            {'id': user_id,
                                                             'offset': offset})


def recently_changed_packages_activity_stream():
    import ckan.logic as logic
    context = {'model': model, 'session': model.Session, 'user': c.user}
    return logic.get_action('recently_changed_packages_activity_list_html')(
            context, {})


def escape_js(str_to_escape):
    '''Escapes special characters from a JS string.

       Useful e.g. when you need to pass JSON to the templates

       :param str_to_escape: string to be escaped
       :rtype: string
    '''
    return str_to_escape.replace('\\', '\\\\') \
                        .replace('\'', '\\\'') \
                        .replace('"', '\\\"')


def get_pkg_dict_extra(pkg_dict, key, default=None):
    '''Returns the value for the dataset extra with the provided key.

    If the key is not found, it returns a default value, which is None by
    default.

    :param pkg_dict: dictized dataset
    :key: extra key to lookup
    :default: default value returned if not found
    '''

    extras = pkg_dict['extras'] if 'extras' in pkg_dict else []

    for extra in extras:
        if extra['key'] == key:
            return extra['value']

    return default


def get_request_param(parameter_name, default=None):
    ''' This function allows templates to access query string parameters
    from the request. This is useful for things like sort order in
    searches. '''
    return request.params.get(parameter_name, default)


def render_markdown(data):
    ''' returns the data as rendered markdown '''
    # cope with data == None
    if not data:
        return ''
    return literal(ckan.misc.MarkdownFormat().to_html(data))


def format_resource_items(items):
    ''' Take a resource item list and format nicely with blacklisting etc. '''
    blacklist = ['name', 'description', 'url', 'tracking_summary']
    output = []
    # regular expressions for detecting types in strings
    reg_ex_datetime = '^\d{4}-\d{2}-\d{2}T\d{2}:\d{2}:\d{2}(\.\d{6})?$'
    reg_ex_int = '^-?\d{1,}$'
    reg_ex_float = '^-?\d{1,}\.\d{1,}$'
    for key, value in items:
        if not value or key in blacklist:
            continue
        # size is treated specially as we want to show in MiB etc
        if key == 'size':
            value = formatters.localised_filesize(int(value))
        elif isinstance(value, basestring):
            # check if strings are actually datetime/number etc
            if re.search(reg_ex_datetime, value):
                datetime_ = date_str_to_datetime(value)
                value = formatters.localised_nice_date(datetime_)
            elif re.search(reg_ex_float, value):
                value = formatters.localised_number(float(value))
            elif re.search(reg_ex_int, value):
                value = formatters.localised_number(int(value))
        elif isinstance(value, int) or isinstance(value, float):
            value = formatters.localised_number(value)
        key = key.replace('_', ' ')
        output.append((key, value))
    return sorted(output, key=lambda x: x[0])


def resource_preview(resource, pkg_id):
    '''
    Returns a rendered snippet for a embeded resource preview.

    Depending on the type, different previews are loaded.
    This could be an img tag where the image is loaded directly or an iframe that
    embeds a webpage, recline or a pdf preview.
    '''

    DIRECT_EMBEDS = ['png', 'jpg', 'gif']
    LOADABLE = ['html', 'htm', 'rdf+xml', 'owl+xml', 'xml', 'n3',
                'n-triples', 'turtle', 'plain', 'atom', 'tsv', 'rss',
                'txt', 'json']
    PDF = ['pdf', 'x-pdf', 'acrobat', 'vnd.pdf']

    format_lower = resource['format'].lower()
    directly = False
    url = ''

    if resource.get('datastore_active') or format_lower in ['csv', 'xls', 'tsv']:
        url = url_for(controller='package', action='resource_datapreview',
            resource_id=resource['id'], preview_type='recline', id=pkg_id, qualified=True)
    elif format_lower in PDF:
        url = url_for(controller='package', action='resource_datapreview',
            resource_id=resource['id'], preview_type='pdf', id=pkg_id, qualified=True)
    elif format_lower == 'jsonp':
        url = url_for(controller='package', action='resource_datapreview',
            resource_id=resource['id'], preview_type='json', id=pkg_id, qualified=True)
    elif format_lower in LOADABLE:
        url = resource['url']
    elif format_lower in DIRECT_EMBEDS:
        directly = True
        url = resource['url']
    else:
        log.info('No preview handler for resource type {0}'.format(resource['format']))
        return snippet(
            "dataviewer/snippets/no_preview.html",
            resource_type=format_lower
            )

    return snippet(
        "dataviewer/snippets/data_preview.html",
        embed=directly,
        resource_url=url
        )


# these are the functions that will end up in `h` template helpers
__allowed_functions__ = [
    # functions defined in ckan.lib.helpers
           'redirect_to',
           'url',
           'url_for',
           'url_for_static',
           'lang',
           'flash',
           'flash_error',
           'flash_notice',
           'flash_success',
           'nav_link',
           'nav_named_link',
           'subnav_link',
           'subnav_named_route',
           'default_group_type',
           'check_access',
           'linked_user',
           'group_name_to_title',
           'markdown_extract',
           'icon',
           'icon_html',
           'icon_url',
           'resource_icon',
           'format_icon',
           'linked_gravatar',
           'gravatar',
           'pager_url',
           'render_datetime',
           'date_str_to_datetime',
           'parse_rfc_2822_date',
           'time_ago_in_words_from_str',
           'button_attr',
           'dataset_display_name',
           'dataset_link',
           'resource_display_name',
           'resource_link',
           'related_item_link',
           'tag_link',
           'group_link',
           'dump_json',
           'auto_log_message',
           'snippet',
           'convert_to_dict',
           'activity_div',
           'lang_native_name',
           'get_facet_items_dict',
           'unselected_facet_items',
           'include_resource',
           'urls_for_resource',
           'build_nav_main',
           'debug_inspect',
           'dict_list_reduce',
           'full_current_url',
           'popular',
           'debug_full_info_as_list',
           'get_facet_title',
           'get_param_int',
           'sorted_extras',
           'follow_button',
           'follow_count',
           'remove_url_param',
           'add_url_param',
           'groups_available',
           'organizations_available',
           'user_in_org_or_group',
           'dashboard_activity_stream',
           'recently_changed_packages_activity_stream',
           'escape_js',
           'get_pkg_dict_extra',
           'get_request_param',
           'render_markdown',
           'format_resource_items',
           'resource_preview',
           # imported into ckan.lib.helpers
           'literal',
           'link_to',
           'get_available_locales',
           'get_locales_dict',
           'truncate',
           'file',
           'mail_to',
           'radio',
           'submit',
           'asbool',
]<|MERGE_RESOLUTION|>--- conflicted
+++ resolved
@@ -1185,7 +1185,6 @@
     return logic.get_action('group_list_authz')(context, data_dict)
 
 
-<<<<<<< HEAD
 def organizations_available():
     ''' return a list of available organizations '''
     import ckan.logic as logic
@@ -1210,10 +1209,7 @@
     return len(query.all()) != 0
 
 
-def dashboard_activity_stream(user_id):
-=======
 def dashboard_activity_stream(user_id, offset=0):
->>>>>>> 67a6121e
     '''Return the dashboard activity stream of the given user.
 
     :param user_id: the id of the user
