''' The application's Globals object '''

import logging
import time
from threading import Lock

from paste.deploy.converters import asbool
from pylons import config

import ckan.model as model

log = logging.getLogger(__name__)


# mappings translate between config settings and globals because our naming
# conventions are not well defined and/or implemented
mappings = {
#   'config_key': 'globals_key',
}

# these config settings will get updated from system_info
auto_update = [
    'ckan.site_title',
    'ckan.site_logo',
    'ckan.site_url',
    'ckan.site_description',
    'ckan.site_about',
    'ckan.site_intro_text',
    'ckan.site_custom_css',
]

# A place to store the origional config options of we override them
_CONFIG_CACHE = {}

def set_main_css(css_file):
    ''' Sets the main_css using debug css if needed.  The css_file
    must be of the form file.css '''
    assert css_file.endswith('.css')
    if config.debug and css_file == '/base/css/main.css':
        new_css = '/base/css/main.debug.css'
    else:
        new_css = css_file
    # FIXME we should check the css file exists
    app_globals.main_css = str(new_css)


def set_global(key, value):
    ''' helper function for getting value from database or config file '''
    model.set_system_info(key, value)
    setattr(app_globals, get_globals_key(key), value)
    model.set_system_info('ckan.config_update', str(time.time()))
    # update the config
    config[key] = value
    log.info('config `%s` set to `%s`' % (key, value))

def delete_global(key):
    model.delete_system_info(key)
    log.info('config `%s` deleted' % (key))

def get_globals_key(key):
    # create our globals key
    # these can be specified in mappings or else we remove
    # the `ckan.` part this is to keep the existing namings
    # set the value
    if key in mappings:
        return mappings[key]
    elif key.startswith('ckan.'):
        return key[5:]

def reset():
    ''' set updatable values from config '''
    def get_config_value(key, default=''):
        if model.meta.engine.has_table('system_info'):
            value = model.get_system_info(key)
        else:
            value = None
        # we want to store the config the first time we get here so we can
        # reset them if needed
        config_value = config.get(key)
        if key not in _CONFIG_CACHE:
            _CONFIG_CACHE[key] = config_value
        if value is not None:
            log.debug('config `%s` set to `%s` from db' % (key, value))
        else:
            value = _CONFIG_CACHE[key]
            if value:
                log.debug('config `%s` set to `%s` from config' % (key, value))
            else:
                value = default
        setattr(app_globals, get_globals_key(key), value)
        # update the config
        config[key] = value
        return value

    # update the config settings in auto update
    for key in auto_update:
        get_config_value(key)

    # cusom styling
    main_css = get_config_value('ckan.main_css', '/base/css/main.css')
    set_main_css(main_css)
    # site_url_nice
    site_url_nice = app_globals.site_url.replace('http://', '')
    site_url_nice = site_url_nice.replace('www.', '')
    app_globals.site_url_nice = site_url_nice

    if app_globals.site_logo:
        app_globals.header_class = 'header-image'
    elif not app_globals.site_description:
        app_globals.header_class = 'header-text-logo'
    else:
        app_globals.header_class = 'header-text-logo-tagline'




class _Globals(object):

    ''' Globals acts as a container for objects available throughout the
    life of the application. '''

    def __init__(self):
        '''One instance of Globals is created during application
        initialization and is available during requests via the
        'app_globals' variable
        '''
        self._init()
        self._config_update = None
        self._mutex = Lock()

    def _check_uptodate(self):
        ''' check the config is uptodate needed when several instances are
        running '''
        value = model.get_system_info('ckan.config_update')
        if self._config_update != value:
            if self._mutex.acquire(False):
                reset()
                self._config_update = value
                self._mutex.release()

    def _init(self):
        self.favicon = config.get('ckan.favicon', '/images/icons/ckan.ico')
        facets = config.get('search.facets', 'groups tags res_format license capacity')
        self.facets = facets.split()

        # has been setup in load_environment():
        self.site_id = config.get('ckan.site_id')

        self.template_head_end = config.get('ckan.template_head_end', '')
        self.template_footer_end = config.get('ckan.template_footer_end', '')

        # hide these extras fields on package read
        package_hide_extras = config.get('package_hide_extras', '').split()
        self.package_hide_extras = package_hide_extras

        self.openid_enabled = asbool(config.get('openid_enabled', 'true'))

        self.recaptcha_publickey = config.get('ckan.recaptcha.publickey', '')
        self.recaptcha_privatekey = config.get('ckan.recaptcha.privatekey', '')

        datasets_per_page = int(config.get('ckan.datasets_per_page', '20'))
        self.datasets_per_page = datasets_per_page

<<<<<<< HEAD
        self.authorized_users_only = asbool(
            config.get('ckan.authorized_users_only', 'false'))

=======
        self.debug_supress_header = asbool(config.get('ckan.debug_supress_header', 'false'))
>>>>>>> 7c4ee6bc

app_globals = _Globals()
del _Globals<|MERGE_RESOLUTION|>--- conflicted
+++ resolved
@@ -161,13 +161,10 @@
         datasets_per_page = int(config.get('ckan.datasets_per_page', '20'))
         self.datasets_per_page = datasets_per_page
 
-<<<<<<< HEAD
         self.authorized_users_only = asbool(
             config.get('ckan.authorized_users_only', 'false'))
 
-=======
         self.debug_supress_header = asbool(config.get('ckan.debug_supress_header', 'false'))
->>>>>>> 7c4ee6bc
 
 app_globals = _Globals()
 del _Globals