import os

import paste.script

class CkanCommand(paste.script.command.Command):
    parser = paste.script.command.Command.standard_parser(verbose=True)
    parser.add_option('-c', '--config', dest='config',
            default='development.ini', help='Config file to use.')
    parser.add_option('-f', '--file',
        action='store',
        dest='file_path',
        help="File to dump results to (if needed)")
    default_verbosity = 1
    group_name = 'ckan'

    def _load_config(self):
        from paste.deploy import appconfig
        from ckan.config.environment import load_environment
        if not self.options.config:
            msg = 'No config file supplied'
            raise self.BadCommand(msg)
        self.filename = os.path.abspath(self.options.config)
        conf = appconfig('config:' + self.filename)
        load_environment(conf.global_conf, conf.local_conf)

    def _setup_app(self):
        cmd = paste.script.appinstall.SetupCommand('setup-app') 
        cmd.run([self.filename]) 


class ManageDb(CkanCommand):
    '''Perform various tasks on the database.
    
    db create # create
    db init # create and put in default data
    db clean
    db upgrade [{version no.}] # Data migrate
    db dump {file-path} # dump to a file (json)
    db dump-rdf {package-name} {file-path}
    db simple-dump-csv {file-path}
    db simple-dump-json {file-path}
    db send-rdf {talis-store} {username} {password}
    db load {file-path} # load from a file
    db load-data4nr {file-path.csv}
    db load-esw {file-path.txt} [{host} {api-key}]
    db migrate06
    db migrate09a
    db migrate09b
    db migrate09c
    '''
    summary = __doc__.split('\n')[0]
    usage = __doc__
    max_args = None
    min_args = 1

    def command(self):
        self._load_config()
        from ckan import model

        cmd = self.args[0]
        if cmd == 'create':
            model.repo.create_db()
        elif cmd == 'init':
            model.repo.init_db()
        elif cmd == 'clean' or cmd == 'drop':
            model.repo.clean_db()
            if self.verbose:
                print 'Cleaning DB: SUCCESS'
        elif cmd == 'upgrade':
            if len(self.args) > 1:
                model.repo.upgrade_db(self.args[1])
            else:
                model.repo.upgrade_db()
        elif cmd == 'dump' or cmd == 'load':
            self.dump_or_load(cmd)
        elif cmd == 'simple-dump-csv':
            self.simple_dump_csv(cmd)
        elif cmd == 'simple-dump-json':
            self.simple_dump_json(cmd)
        elif cmd == 'dump-rdf':
            self.dump_rdf(cmd)
        elif cmd == 'send-rdf':
            self.send_rdf(cmd)
        elif cmd == 'load-data4nr':
            self.load_data4nr(cmd)
        elif cmd == 'load-esw':
            self.load_esw(cmd)
        elif cmd == 'migrate06':
            import ckan.lib.converter
            dumper = ckan.lib.converter.Dumper()
            dumper.migrate_06_to_07()
        elif cmd == 'migrate09a':
            import ckan.model as model
            sql = '''ALTER TABLE package ADD version VARCHAR(100)'''
            model.metadata.bind.execute(sql)
            sql = '''ALTER TABLE package_revision ADD version VARCHAR(100)'''
            model.metadata.bind.execute(sql)
            if self.verbose:
                print 'Migrated successfully' 
        elif cmd == 'migrate09b':
            import ckan.model as model
            print 'Re-initting DB to update license list'
            model.repo.init_db()
        elif cmd == 'migrate09c':
            import ckan.model as model
            print 'Creating new db tables (package_extra)'
            model.repo.create_db()
        else:
            print 'Command %s not recognized' % cmd

    def dump_or_load(self, cmd):
        print 'This functionality is mothballed for now.'
        return
        if len(self.args) < 2:
            print 'Need dump path'
            return
        dump_path = self.args[1]
        import ckan.lib.dumper
        dumper = ckan.lib.dumper.Dumper()
        verbose = (self.verbose >= 2)
        if cmd == 'load':
            dumper.load_json(dump_path, verbose=verbose)
        elif cmd == 'dump':
            dumper.dump_json(dump_path, verbose=verbose)
        else:
            print 'Unknown command', cmd

    def load_data4nr(self, cmd):
        if len(self.args) < 2:
            print 'Need csv file path'
            return
        load_path = self.args[1]
        import ckan.getdata.data4nr
        data = ckan.getdata.data4nr.Data4Nr()
        data.load_csv_into_db(load_path)

    def simple_dump_csv(self, cmd):
        if len(self.args) < 2:
            print 'Need csv file path'
            return
        dump_filepath = self.args[1]
        import ckan.lib.dumper as dumper
        dump_file = open(dump_filepath, 'w')
        dumper.SimpleDumper().dump_csv(dump_file)

    def simple_dump_json(self, cmd):
        if len(self.args) < 2:
            print 'Need json file path'
            return
        dump_filepath = self.args[1]
        import ckan.lib.dumper as dumper
        dump_file = open(dump_filepath, 'w')
        dumper.SimpleDumper().dump_json(dump_file)

    def dump_rdf(self, cmd):
        if len(self.args) < 3:
            print 'Need package name and rdf file path'
            return
        package_name = self.args[1]
        rdf_path = self.args[2]
        import ckan.model as model
        import ckan.lib.rdf as rdf
        pkg = model.Package.by_name(unicode(package_name))
        if not pkg:
            print 'Package name "%s" does not exist' % package_name
            return
        rdf = rdf.RdfExporter().export_package(pkg)
        f = open(rdf_path, 'w')
        f.write(rdf)
        f.close()

    def send_rdf(self, cmd):
        if len(self.args) < 4:
            print 'Need all arguments: {talis-store} {username} {password}'
            return
        talis_store = self.args[1]
        username = self.args[2]
        password = self.args[3]
        import ckan.lib.talis
        talis = ckan.lib.talis.Talis()
        return talis.send_rdf(talis_store, username, password)

    def load_esw(self, cmd):
        if len(self.args) < 2:
            print 'Need ESW data file path'
            return
        load_path = self.args[1]
        if len(self.args) > 3:
            server = self.args[2]
            if server.startswith('http://'):
                server = server.strip('http://').strip('/')
            base_location = 'http://%s/api/rest' % server
            api_key = self.args[3]
        else:
            server = api_key = None
        print 'Loading ESW data\n  Filename: %s\n  Server hostname: %s\n  Api-key: %s' % \
              (load_path, server, api_key)
        import ckan.getdata.esw
        data = ckan.getdata.esw.Esw()
        if server:
            import ckanclient
            ckanclient = ckanclient.CkanClient(base_location=base_location, api_key=api_key)
            data.load_esw_txt_via_rest(load_path, ckanclient)
        else:
            data.load_esw_txt_into_db(load_path)


class CreateTestData(CkanCommand):
    '''Create test data in the DB.
    '''
    summary = __doc__.split('\n')[0]
    usage = __doc__


    def command(self):
        self._load_config()
        self._setup_app()
        if self.verbose:
            print 'Creating test data'
        self.create()
        if self.verbose:
            print 'Creating test data: Complete!'

    pkgname1 = u'annakarenina'
    pkgname2 = u'warandpeace'

    @classmethod
    def create(self):
        import ckan.model as model
        model.Session.remove()
        rev = model.repo.new_revision() 
        # same name as user we create below
        rev.author = u'tester'
        rev.message = u'''Creating test data.
 * Package: annakarenina
 * Package: warandpeace
 * Associated tags, etc etc
'''
        pkg1 = model.Package(name=self.pkgname1)
        pkg1.title = u'A Novel By Tolstoy'
        pkg1.version = u'0.7a'
        pkg1.url = u'http://www.annakarenina.com'
        # put an & in the url string to test escaping
<<<<<<< HEAD
        pkg1.download_url = u'http://www.annakarenina.com/download/x'
=======
        pkg1.resources.append(
            model.PackageResource(
              url=u'http://www.annakarenina.com/download/x=1&y=2',
              format=u'plain text',
              description='Full text',
              )
            )
        pkg1.resources.append(
            model.PackageResource(
              url=u'http://www.annakarenina.com/index.json',
              format=u'json',
              description='Index of the novel',
              )
            )
>>>>>>> 75f2deee
        pkg1.notes = u'''Some test notes

### A 3rd level heading

**Some bolded text.**

*Some italicized text.*

<http://ckan.net/>

'''
        pkg2 = model.Package(name=self.pkgname2)
        tag1 = model.Tag(name=u'russian')
        tag2 = model.Tag(name=u'tolstoy')
        pkg1.tags = [tag1, tag2]
        pkg2.tags = [ tag1 ]
        license1 = model.License.byName(u'OKD Compliant::Other')
        pkg1.license = license1
        pkg2.title = u'A Wonderful Story'
        pkg1._extras = {'genre':model.PackageExtra(key=u'genre', value='romantic novel'),
                        'original media':model.PackageExtra(key=u'original media', value='book')
                        }
        # api key
        model.User(name=u'tester', apikey=u'tester')
        # group
        david = model.Group(name=u'david',
                             title=u'Dave\'s books',
                             description=u'These are books that David likes.')
        roger = model.Group(name=u'roger',
                             title=u'Roger\'s books',
                             description=u'Roger likes these books.')
        david.packages = [pkg1, pkg2]
        roger.packages = [pkg1]
        # authz
        joeadmin = model.User(name=u'joeadmin')
        annafan = model.User(name=u'annafan', about=u'I love reading Annakarenina')
        russianfan = model.User(name=u'russianfan')
        testsysadmin = model.User(name=u'testsysadmin')
        model.repo.commit_and_remove()

        visitor = model.User.by_name(model.PSEUDO_USER__VISITOR)
        anna = model.Package.by_name(u'annakarenina')
        war = model.Package.by_name(u'warandpeace')
        model.setup_default_user_roles(anna, [annafan])
        model.setup_default_user_roles(war, [russianfan])
        model.add_user_to_role(visitor, model.Role.ADMIN, war)
        model.setup_default_user_roles(david, [russianfan])
        model.setup_default_user_roles(roger, [russianfan])
        model.add_user_to_role(visitor, model.Role.ADMIN, roger)

        model.repo.commit_and_remove()
    
    @classmethod
    def delete(self):
        import ckan.model as model
        pkg = model.Package.by_name(self.pkgname1)
        if pkg:
            pkg.purge()
        pkg2 = model.Package.by_name(self.pkgname2)
        if pkg2:
            pkg2.purge()
        tag1 = model.Tag.by_name(u'russian')
        tag2 = model.Tag.by_name(u'tolstoy')
        if tag1:
            tag1.purge()
        if tag2:
            tag2.purge()
        revs = model.Revision.query.filter_by(author=u'tolstoy')
        for rev in revs:
            model.Session.delete(rev)
        groups = (model.Group.by_name(u'david'), model.Group.by_name(u'roger'))
        for group in groups:
            if group:
                model.Session.delete(group)
        for key in model.User.query.filter_by(name=u'tester').all():
            key.purge()
        model.Session.commit()
        model.Session.remove()


class CreateSearchTestData(CkanCommand):
    '''Create searching test data in the DB.
    '''
    summary = __doc__.split('\n')[0]
    usage = __doc__
    
    items = [{'name':'gils',
              'title':'Government Information Locator Service',
              'url':'',
              'tags':'registry  country-usa  government  federal  gov  workshop-20081101',
              'groups':'ukgov test1 test2 penguin',
              'license':'OKD Compliant::Other',
              'notes':'''From <http://www.gpoaccess.gov/gils/about.html>
              
> The Government Information Locator Service (GILS) is an effort to identify, locate, and describe publicly available Federal
> Because this collection is decentralized, the GPO''',
              },
             {'name':'us-gov-images',
              'title':'U.S. Government Photos and Graphics',
              'url':'http://www.usa.gov/Topics/Graphics.shtml',
              'download_url':'http://www.usa.gov/Topics/Graphics.shtml',
              'tags':'images  graphics  photographs  photos  pictures  us  usa  america  history  wildlife  nature  war  military  todo-split  gov',
              'groups':'ukgov test1 penguin',
              'license':'OKD Compliant::Other',
              'notes':'''## About

Collection of links to different US image collections in the public domain.

## Openness

> Most of these images and graphics are available for use in the public domain, and''',
              },
             {'name':'usa-courts-gov',
              'title':'Text of US Federal Cases',
              'url':'http://bulk.resource.org/courts.gov/',
              'download_url':'http://bulk.resource.org/courts.gov/',
              'tags':'us  courts  case-law  us  courts  case-law  gov  legal  law  access-bulk  penguins penguin',
              'groups':'ukgov test2 penguin',
              'license':'OKD Compliant::Creative Commons CCZero',
              'notes':'''### Description

1.8 million pages of U.S. case law available with no restrictions. From the [README](http://bulk.resource.org/courts.gov/0_README.html):

> This file is  http://bulk.resource.org/courts.gov/0_README.html and was last revised''',
              },
             {'name':'uk-government-expenditure',
              'title':'UK Government Expenditure',
              'tags':'workshop-20081101  uk  gov  expenditure  finance  public  funding',
              'groups':'ukgov penguin',              
              'notes':'''Discussed at [Workshop on Public Information, 2008-11-02](http://okfn.org/wiki/PublicInformation).

Overview is available in Red Book, or Financial Statement and Budget Report (FSBR), [published by the Treasury](http://www.hm-treasury.gov.uk/budget.htm).'''
              },
             {'name':'se-publications',
              'title':'Sweden - Government Offices of Sweden - Publications',
              'url':'http://www.sweden.gov.se/sb/d/574',
              'groups':'penguin',              
              'tags':'country-sweden  format-pdf  access-www  documents  publications  government  eutransparency',
              'license':'Other::License Not Specified',
              'notes':'''### About

Official documents including "government bills and reports, information material and other publications".

### Reuse

Not clear.''',
              },
             {'name':'se-opengov',
              'title':'Opengov.se',
              'groups':'penguin',              
              'url':'http://www.opengov.se/',
              'download_url':'http://www.opengov.se/data/open/',
              'tags':'country-sweden  government  data',
              'licenses':'OKD Compliant::Creative Commons Attribution-ShareAlike',
              'notes':'''### About

From [website](http://www.opengov.se/sidor/english/):

> Opengov.se is an initiative to highlight available public datasets in Sweden. It contains a commentable catalog of government datasets, their formats and usage restrictions.

> The goal is to highlight the benefits of open access to government data and explain how this is done in practice.

### Openness

It appears that the website is under a CC-BY-SA license. Legal status of the data varies. Data that is fully open can be viewed at:

 * <http://www.opengov.se/data/open/>'''
              },
             ]

    def command(self):
        self._load_config()
        self._setup_app()
        if self.verbose:
            print 'Creating search test data'
        self.create()
        if self.verbose:
            print 'Creating search test data: Complete!'

    pkgname1 = u'annakarenina'
    pkgname2 = u'warandpeace'

    @classmethod
    def create(self):
        import ckan.model as model
        model.Session.remove()
        rev = model.repo.new_revision() 
        rev.author = u'tolkein'
        rev.message = u'Creating search test data.'
        self.pkgs = {}
        self.tags = {}
        self.groups = {}
        for item in self.items:
            pkg = model.Package(name=unicode(item['name']))
            for attr, val in item.items():
                if isinstance(val, str):
                    val = unicode(val)
                if attr=='name':
                    continue                
                if attr in ['title', 'version', 'url', 'download_url']:
                    setattr(pkg, attr, unicode(val))
                elif attr == 'tags':
                    for tag_name in val.split():
                        tag = self.tags.get(tag_name)
                        if not tag:
                            tag = model.Tag(name=tag_name)
                            self.tags[tag_name] = tag
                        pkg.tags.append(tag)
                elif attr == 'groups':
                    for group_name in val.split():
                        group = self.groups.get(group_name)
                        if not group:
                            group = model.Group(name=group_name)
                            self.groups[group_name] = group
                        pkg.groups.append(group)
                elif attr == 'license':
                    license = model.License.byName(val)
                    pkg.license = license
            self.pkgs[item['name']] = pkg
            model.setup_default_user_roles(pkg)
            rev = model.repo.new_revision() 
            rev.author = u'tolkein'
            rev.message = u'Creating search test data.'

        model.Session.commit()
        model.Session.remove()
    
    @classmethod
    def delete(self):
        import ckan.model as model
        for pkg_name, pkg in self.pkgs.items():
            pkg.purge()
        for tag_name, tag in self.tags.items():
            tag.purge()

        revs = model.Revision.query.filter_by(author=u'tolkein')
        for rev in revs:
            model.Session.delete(rev)
        model.Session.commit()
        model.Session.remove()

class TestData(CkanCommand):
    '''Perform simple consistency tests on the db and wui.

    Usage:
      test-data <wui url>
    '''

    summary = __doc__.split('\n')[0]
    usage = __doc__
    max_args = 1
    min_args = 1

    def command(self):
        self._load_config()
        from ckan import model

        print 'Database check'
        print '**************'

        num_pkg = model.Package.query().count()
        print '* Number of packages: ', num_pkg
        assert num_pkg > 0

        num_tag = model.Tag.query().count()
        print '* Number of tags: ', num_tag
        assert num_tag > 0

        pkg = model.Package.query().first()
        print '* A package: ', repr(pkg)
        expected_attributes = ('name', 'title', 'notes', 'url', 'download_url')
        for ea in expected_attributes:
            print '* Checking for attribute ', ea
            assert ea in pkg.__dict__.keys()

        tag = model.Tag.query().first()
        print '* A tag: ', tag.name
        expected_attributes = ['name']
        for ea in expected_attributes:
            print '* Checking for attribute ', ea
            assert ea in tag.__dict__.keys()

        print '\nWUI check'
        print   '========='
        import paste.fixture
        self.wui_address = self.args[0]
        if not self.wui_address.startswith('http://'):
            self.wui_address = 'http://' + self.wui_address
        if not self.wui_address.endswith('/'):
            self.wui_address = self.wui_address + '/'

        import paste.proxy
        wsgiapp = paste.proxy.make_proxy({}, self.wui_address)
        self.app = paste.fixture.TestApp(wsgiapp)

        def check_page(path, required_contents, status=200):
            print "* Checking page '%s%s'" % (self.wui_address, path)
            res = self.app.get(path, status=status)
            if type(required_contents) is type(()):
                for required in required_contents:
                    print '    ...checking for %r' % required
                    assert required in res, res
            else:
                assert required_contents in res, res
            return res


        res = check_page('/', ('Search', 'New'))
        form = res.forms[0]
        form['q'] = pkg.name
        res = form.submit()
        print '* Checking search'
        assert ('package found' in res) or ('packages found' in res), res

        res = res.click(pkg.name)
        print '* Checking package page %s' % res.request.url
        assert pkg.title in res, res
        for tag in pkg.tags:
            assert tag.name in res, res
        assert pkg.license.name in res, res

        tag = pkg.tags[0]
        res = check_page('/tag/read/%s' % tag.name, 
                ('Tag: %s' % str(tag.name), str(pkg.name))
            )

        res = check_page('/package/new', 'Register a New Package')
        
        res = check_page('/package/list', 'Packages')

        res = check_page('/api/search/package?tags=gov+us+legal', '{"count": 1, "results": ["usa-courts-gov"]}')


class Sysadmin(CkanCommand):
    '''Gives sysadmin rights to a named 

    Usage:
      sysadmin list                 - lists sysadmins
      sysadmin create <user-name>   - creates sysadmin user
    '''

    summary = __doc__.split('\n')[0]
    usage = __doc__
    max_args = 2
    min_args = 1

    def command(self):
        self._load_config()
        from ckan import model

        cmd = self.args[0]
        if cmd == 'list':
            self.list()
        elif cmd == 'create':
            self.create()
        elif cmd == 'remove':
            self.create()
        else:
            print 'Command %s not recognized' % cmd

    def list(self):
        from ckan import model
        print 'Sysadmins:'
        sysadmins = model.SystemRole.query.filter_by(role=model.Role.ADMIN).all()
        for sysadmin in sysadmins:
            print 'name=%s id=%s' % (sysadmin.user.name, sysadmin.user.id)

    def create(self):
        from ckan import model

        if len(self.args) < 2:
            print 'Need name of the user to be made sysadmin.'
            return
        username = self.args[1]

        user = model.User.by_name(unicode(username))
        if not user:
            print 'User "%s" not found - creating' % username
            user = model.User(name=username)
        model.add_user_to_role(user, model.Role.ADMIN, model.System())
        model.repo.commit_and_remove()

    def remove(self):
        from ckan import model

        if len(self.args) < 2:
            print 'Need name of the user to be made sysadmin.'
            return
        username = self.args[1]

        user = model.User.by_name(unicode(username))
        if not user:
            print 'Error: user "%s" not found!' % username
            return
        model.remove_user_from_role(user, model.Role.ADMIN, model.System())
        model.repo.commit_and_remove()

class CreateSearchIndex(CkanCommand):
    '''Creates a search index for all packages
    '''

    summary = __doc__.split('\n')[0]
    usage = __doc__
    max_args = 0
    min_args = 0

    def command(self):
        self._load_config()
        self.index()

    def index(self):
        from ckan import model
        from ckan.model.full_search import SearchVectorTrigger
        engine = model.metadata.bind
        for pkg in model.Package.query.all():
            pkg_dict = pkg.as_dict()
            SearchVectorTrigger().update_package_vector(pkg_dict, engine)<|MERGE_RESOLUTION|>--- conflicted
+++ resolved
@@ -241,9 +241,6 @@
         pkg1.version = u'0.7a'
         pkg1.url = u'http://www.annakarenina.com'
         # put an & in the url string to test escaping
-<<<<<<< HEAD
-        pkg1.download_url = u'http://www.annakarenina.com/download/x'
-=======
         pkg1.resources.append(
             model.PackageResource(
               url=u'http://www.annakarenina.com/download/x=1&y=2',
@@ -258,7 +255,6 @@
               description='Index of the novel',
               )
             )
->>>>>>> 75f2deee
         pkg1.notes = u'''Some test notes
 
 ### A 3rd level heading
