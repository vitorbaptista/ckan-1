--- conflicted
+++ resolved
@@ -230,16 +230,10 @@
     '''Creates a search index for all datasets
 
     Usage:
-<<<<<<< HEAD
-      search-index rebuild                 - indexes all datasets (default)
-      search-index check                   - checks for datasets not indexed
-      search-index show {dataset-name}     - shows index of a dataset
-=======
       search-index rebuild                 - indexes all packages (default)
       search-index check                   - checks for packages not indexed
       search-index show {package-name}     - shows index of a package
       search-index clear                   - clears the search index for this ckan instance
->>>>>>> 22a9c4ef
     '''
 
     summary = __doc__.split('\n')[0]
