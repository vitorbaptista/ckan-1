from __future__ import with_statement   # necessary for python 2.5 support
import warnings
import logging
import re
from datetime import datetime

import vdm.sqlalchemy
from vdm.sqlalchemy.base import SQLAlchemySession
from sqlalchemy import MetaData, __version__ as sqav, Table
from sqlalchemy.util import OrderedDict

from meta import (
    Session,
    engine_is_sqlite,
)
from core import (
    System,
    Revision,
    State,
    revision_table,
)
from package import (
    Package,
    PACKAGE_NAME_MIN_LENGTH,
    PACKAGE_NAME_MAX_LENGTH,
    PACKAGE_VERSION_MAX_LENGTH,
    package_table,
    package_revision_table,
    PackageTagRevision,
    PackageRevision,
)
from tag import (
    Tag,
    PackageTag,
    MAX_TAG_LENGTH,
    MIN_TAG_LENGTH,
    tag_table,
    package_tag_table,
    package_tag_revision_table,
)
from user import (
    User,
    user_table,
)
from authz import (
    NotRealUserException,
    Enum,
    Action,
    Role,
    RoleAction,
    UserObjectRole,
    PackageRole,
    GroupRole,
    AuthorizationGroupRole,
    SystemRole,
    PSEUDO_USER__VISITOR,
    PSEUDO_USER__LOGGED_IN,
    init_authz_const_data,
    init_authz_configuration_data,
    add_user_to_role,
    add_authorization_group_to_role,
    setup_user_roles,
    setup_default_user_roles,
    give_all_packages_default_user_roles,
    user_has_role,
    remove_user_from_role,
    remove_authorization_group_from_role,
    clear_user_roles,
)
from authorization_group import (
    AuthorizationGroup,
    AuthorizationGroupUser,
    user_in_authorization_group,
    add_user_to_authorization_group,
    remove_user_from_authorization_group,
)
from group import (
    Member,
    Group,
    member_revision_table,
    group_table,
    GroupRevision,
    #MemberRevision,
    #member_table,
)
from group_extra import (
    GroupExtra,
    #group_extra_table,
    #GroupExtraRevision,
)
from package_extra import (
    PackageExtra,
    PackageExtraRevision,
    package_extra_table,
    extra_revision_table,
)
from resource import (
    Resource,
    ResourceGroup,
    ResourceRevision,
    #DictProxy,
    resource_group_table,
    resource_table,
    resource_revision_table,
    #ResourceGroupRevision,
    #resource_group_revision_table,
)
from tracking import (
    tracking_summary_table,
    TrackingSummary,
)
from rating import (
    Rating,
)
from related import (
    Related,
    RelatedDataset,
    related_dataset_table,
    related_table,
)
from package_relationship import (
    PackageRelationship,
    package_relationship_table,
    package_relationship_revision_table,
)
from task_status import (
    TaskStatus,
    #task_status_table,
)
from vocabulary import (
    Vocabulary,
    VOCABULARY_NAME_MAX_LENGTH,
    VOCABULARY_NAME_MIN_LENGTH,
)
from activity import (
    Activity,
    ActivityDetail,
    #activity_table,
    #activity_detail_table,
)
from term_translation import (
    term_translation_table,
)

import ckan.migration

log = logging.getLogger(__name__)



# set up in init_model after metadata is bound
version_table = None


def init_model(engine):
    '''Call me before using any of the tables or classes in the model'''
    meta.Session.remove()
    meta.Session.configure(bind=engine)
    meta.create_local_session.configure(bind=engine)
    meta.engine = engine
    meta.metadata.bind = engine
    # sqlalchemy migrate version table
    import sqlalchemy.exc
    try:
        global version_table
        version_table = Table('migrate_version', meta.metadata, autoload=True)
    except sqlalchemy.exc.NoSuchTableError:
        pass


class Repository(vdm.sqlalchemy.Repository):
    migrate_repository = ckan.migration.__path__[0]

    # note: tables_created value is not sustained between instantiations
    #       so only useful for tests. The alternative is to use
    #       are_tables_created().
    tables_created_and_initialised = False

    def init_db(self):
        '''Ensures tables, const data and some default config is created.
        This method MUST be run before using CKAN for the first time.
        Before this method is run, you can either have a clean db or tables
        that may have been setup with either upgrade_db or a previous run of
        init_db.
        '''
        warnings.filterwarnings('ignore', 'SAWarning')
        self.session.rollback()
        self.session.remove()
        # sqlite database needs to be recreated each time as the
        # memory database is lost.
        if self.metadata.bind.name == 'sqlite':
            # this creates the tables, which isn't required inbetween tests
            # that have simply called rebuild_db.
            self.create_db()
        else:
            if not self.tables_created_and_initialised:
                self.upgrade_db()
<<<<<<< HEAD
                ## make sure celery tables are made as celery only makes
                ## them after adding a task
                import ckan.lib.celery_app as celery_app
                import celery.db.session as celery_session

                ## This creates the database tables it is a slight hack
                ## to celery.
                backend = celery_app.celery.backend
                celery_result_session = backend.ResultSession()
                engine = celery_result_session.bind
                celery_session.ResultModelBase.metadata.create_all(engine)
=======
                ## make sure celery tables are made as celery only makes them after
                ## adding a task
                try:
                    import ckan.lib.celery_app as celery_app
                    import celery.db.session as celery_session
                    ##This creates the database tables it is a slight hack to celery.
                    backend = celery_app.celery.backend
                    celery_result_session = backend.ResultSession()
                    engine = celery_result_session.bind
                    celery_session.ResultModelBase.metadata.create_all(engine)
                except ImportError:
                    pass
>>>>>>> b9ee2fae

                self.init_configuration_data()
                self.tables_created_and_initialised = True
        log.info('Database initialised')

    def clean_db(self):
        meta.metadata = MetaData(self.metadata.bind)
        with warnings.catch_warnings():
            warnings.filterwarnings('ignore', '.*(reflection|tsvector).*')
            meta.metadata.reflect()

        meta.metadata.drop_all()
        self.tables_created_and_initialised = False
        log.info('Database tables dropped')

    def init_const_data(self):
        '''Creates 'constant' objects that should always be there in
        the database. If they are already there, this method does nothing.'''
        for username in (PSEUDO_USER__LOGGED_IN,
                         PSEUDO_USER__VISITOR):
            if not User.by_name(username):
                user = User(name=username)
                meta.Session.add(user)
        meta.Session.flush()    # so that these objects can be used
                                # straight away
        init_authz_const_data()

    def init_configuration_data(self):
        '''Default configuration, for when CKAN is first used out of the box.
        This state may be subsequently configured by the user.'''
        init_authz_configuration_data()
        if meta.Session.query(Revision).count() == 0:
            rev = Revision()
            rev.author = 'system'
            rev.message = u'Initialising the Repository'
            Session.add(rev)
        self.commit_and_remove()

    def create_db(self):
        '''Ensures tables, const data and some default config is created.
        i.e. the same as init_db APART from when running tests, when init_db
        has shortcuts.
        '''
        self.metadata.create_all(bind=self.metadata.bind)
        self.init_const_data()
        self.init_configuration_data()
        log.info('Database tables created')

    def latest_migration_version(self):
        import migrate.versioning.api as mig
        version = mig.version(self.migrate_repository)
        return version

    def rebuild_db(self):
        '''Clean and init the db'''
        if self.tables_created_and_initialised:
            # just delete data, leaving tables - this is faster
            self.delete_all()
            # re-add default data
            self.init_const_data()
            self.init_configuration_data()
            self.session.commit()
        else:
            # delete tables and data
            self.clean_db()
        self.session.remove()
        self.init_db()
        self.session.flush()
        log.info('Database rebuilt')

    def delete_all(self):
        '''Delete all data from all tables.'''
        self.session.remove()
        ## use raw connection for performance
        connection = self.session.connection()
        if sqav.startswith("0.4"):
            tables = self.metadata.table_iterator()
        else:
            tables = reversed(self.metadata.sorted_tables)
        for table in tables:
            connection.execute('delete from "%s"' % table.name)
        self.session.commit()
        log.info('Database table data deleted')

    def setup_migration_version_control(self, version=None):
        import migrate.exceptions
        import migrate.versioning.api as mig
        # set up db version control (if not already)
        try:
            mig.version_control(self.metadata.bind,
                    self.migrate_repository, version)
        except migrate.exceptions.DatabaseAlreadyControlledError:
            pass

    def upgrade_db(self, version=None):
        '''Upgrade db using sqlalchemy migrations.

        @param version: version to upgrade to (if None upgrade to latest)
        '''
        assert meta.engine.name in ('postgres', 'postgresql'), \
            'Database migration - only Postgresql engine supported (not %s).' \
                % meta.engine.name
        import migrate.versioning.api as mig
        self.setup_migration_version_control()
        version_before = mig.db_version(self.metadata.bind, self.migrate_repository)
        mig.upgrade(self.metadata.bind, self.migrate_repository, version=version)
        version_after = mig.db_version(self.metadata.bind, self.migrate_repository)
        if version_after != version_before:
            log.info('CKAN database version upgraded: %s -> %s', version_before, version_after)
        else:
            log.info('CKAN database version remains as: %s', version_after)

        self.init_const_data()

        ##this prints the diffs in a readable format
        ##import pprint
        ##from migrate.versioning.schemadiff import getDiffOfModelAgainstDatabase
        ##pprint.pprint(getDiffOfModelAgainstDatabase(self.metadata, self.metadata.bind).colDiffs)

    def are_tables_created(self):
        meta.metadata = MetaData(self.metadata.bind)
        with warnings.catch_warnings():
            warnings.filterwarnings('ignore', '.*(reflection|geometry).*')
            meta.metadata.reflect()
        return bool(meta.metadata.tables)

    def purge_revision(self, revision, leave_record=False):
        '''Purge all changes associated with a revision.

        @param leave_record: if True leave revision in existence but
        change message to "PURGED: {date-time-of-purge}". If false
        delete revision object as well.

        Summary of the Algorithm
        ------------------------

        1. list all RevisionObjects affected by this revision
        2. check continuity objects and cascade on everything else ?
        3. crudely get all object revisions associated with this
        4. then check whether this is the only revision and delete
           the continuity object

        5. ALTERNATIVELY delete all associated object revisions then
           do a select on continutity to check which have zero
           associated revisions (should only be these ...) '''

        to_purge = []
        SQLAlchemySession.setattr(self.session, 'revisioning_disabled', True)
        self.session.autoflush = False
        for o in self.versioned_objects:
            revobj = o.__revision_class__
            items = self.session.query(revobj). \
                    filter_by(revision=revision).all()
            for item in items:
                continuity = item.continuity

                if continuity.revision == revision:  # must change continuity
                    trevobjs = self.session.query(revobj).join('revision'). \
                            filter(revobj.continuity == continuity). \
                            order_by(Revision.timestamp.desc()).all()
                    if len(trevobjs) == 0:
                        raise Exception('Should have at least one revision.')
                    if len(trevobjs) == 1:
                        to_purge.append(continuity)
                    else:
                        self.revert(continuity, trevobjs[1])
                        for num, obj in enumerate(trevobjs):
                            if num == 0:
                                continue
                            if 'pending' not in obj.state:
                                obj.current = True
                                obj.expired_timestamp = datetime(9999, 12, 31)
                                self.session.add(obj)
                                break
                # now delete revision object
                self.session.delete(item)
            for cont in to_purge:
                self.session.delete(cont)
        if leave_record:
            revision.message = u'PURGED: %s' % datetime.now()
        else:
            self.session.delete(revision)
        self.commit_and_remove()


repo = Repository(meta.metadata, meta.Session,
                  versioned_objects=[Package, PackageTag, Resource,
                                     ResourceGroup, PackageExtra, Member,
                                     Group]
        )


# Fix up Revision with project-specific attributes
def _get_packages(self):
    changes = repo.list_changes(self)
    pkgs = set()
    for revision_list in changes.values():
        for revision in revision_list:
            obj = revision.continuity
            if hasattr(obj, 'related_packages'):
                pkgs.update(obj.related_packages())

    return list(pkgs)


def _get_groups(self):
    changes = repo.list_changes(self)
    groups = set()
    for group_rev in changes.pop(Group):
        groups.add(group_rev.continuity)
    for non_group_rev_list in changes.values():
        for non_group_rev in non_group_rev_list:
            if hasattr(non_group_rev.continuity, 'group'):
                groups.add(non_group_rev.continuity.group)
    return list(groups)


# could set this up directly on the mapper?
def _get_revision_user(self):
    username = unicode(self.author)
    user = meta.Session.query(User).filter_by(name=username).first()
    return user

Revision.packages = property(_get_packages)
Revision.groups = property(_get_groups)
Revision.user = property(_get_revision_user)


def revision_as_dict(revision, include_packages=True, include_groups=True,
                     ref_package_by='name'):
    revision_dict = OrderedDict((
        ('id', revision.id),
        ('timestamp', revision.timestamp.isoformat()),
        ('message', revision.message),
        ('author', revision.author),
        ('approved_timestamp',
         revision.approved_timestamp.isoformat() \
         if revision.approved_timestamp else None),
        ))
    if include_packages:
        revision_dict['packages'] = [getattr(pkg, ref_package_by) \
                                     for pkg in revision.packages if pkg]
    if include_groups:
        revision_dict['groups'] = [getattr(grp, ref_package_by) \
                                     for grp in revision.groups if grp]

    return revision_dict


def is_id(id_string):
    '''Tells the client if the string looks like a revision id or not'''
    reg_ex = '^[0-9a-f]{8}-[0-9a-f]{4}-[0-9a-f]{4}-[0-9a-f]{4}-[0-9a-f]{12}$'
    return bool(re.match(reg_ex, id_string))<|MERGE_RESOLUTION|>--- conflicted
+++ resolved
@@ -195,32 +195,19 @@
         else:
             if not self.tables_created_and_initialised:
                 self.upgrade_db()
-<<<<<<< HEAD
                 ## make sure celery tables are made as celery only makes
                 ## them after adding a task
-                import ckan.lib.celery_app as celery_app
-                import celery.db.session as celery_session
-
-                ## This creates the database tables it is a slight hack
-                ## to celery.
-                backend = celery_app.celery.backend
-                celery_result_session = backend.ResultSession()
-                engine = celery_result_session.bind
-                celery_session.ResultModelBase.metadata.create_all(engine)
-=======
-                ## make sure celery tables are made as celery only makes them after
-                ## adding a task
                 try:
                     import ckan.lib.celery_app as celery_app
                     import celery.db.session as celery_session
-                    ##This creates the database tables it is a slight hack to celery.
+                    ## This creates the database tables it is a slight
+                    ## hack to celery.
                     backend = celery_app.celery.backend
                     celery_result_session = backend.ResultSession()
                     engine = celery_result_session.bind
                     celery_session.ResultModelBase.metadata.create_all(engine)
                 except ImportError:
                     pass
->>>>>>> b9ee2fae
 
                 self.init_configuration_data()
                 self.tables_created_and_initialised = True
