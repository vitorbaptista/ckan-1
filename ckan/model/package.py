--- conflicted
+++ resolved
@@ -41,11 +41,8 @@
         Column('maintainer_email', types.UnicodeText),
         Column('notes', types.UnicodeText),
         Column('license_id', types.UnicodeText),
-<<<<<<< HEAD
-        Column('language', types.UnicodeText, default=u'en'),        
-=======
+        Column('language', types.UnicodeText, default=u'en'),
         Column('type', types.UnicodeText),
->>>>>>> afb4555e
 )
 
 
