import datetime
from time import gmtime
from calendar import timegm
<<<<<<< HEAD
from operator import attrgetter
=======
import logging
logger = logging.getLogger(__name__)
>>>>>>> f9fc4f1c

from sqlalchemy.sql import select, and_, union, expression, or_, desc
from sqlalchemy.orm import eagerload_all
from sqlalchemy import types, Column, Table
from pylons import config, session, c, request
from meta import metadata, Session
import vdm.sqlalchemy

from types import make_uuid, iso_date_to_datetime_for_sqlite
from core import make_revisioned_table, Revision, State
from license import License, LicenseRegister
from domain_object import DomainObject
import ckan.misc
from activity import Activity, ActivityDetail

__all__ = ['Package', 'package_table', 'package_revision_table',
           'PACKAGE_NAME_MAX_LENGTH', 'PACKAGE_NAME_MIN_LENGTH',
           'PACKAGE_VERSION_MAX_LENGTH']

PACKAGE_NAME_MAX_LENGTH = 100
PACKAGE_NAME_MIN_LENGTH = 2
PACKAGE_VERSION_MAX_LENGTH = 100

## Our Domain Object Tables
package_table = Table('package', metadata,
        Column('id', types.UnicodeText, primary_key=True, default=make_uuid),
        Column('name', types.Unicode(PACKAGE_NAME_MAX_LENGTH),
               nullable=False, unique=True),
        Column('title', types.UnicodeText),
        Column('version', types.Unicode(PACKAGE_VERSION_MAX_LENGTH)),
        Column('url', types.UnicodeText),
        Column('author', types.UnicodeText),
        Column('author_email', types.UnicodeText),
        Column('maintainer', types.UnicodeText),
        Column('maintainer_email', types.UnicodeText),                      
        Column('notes', types.UnicodeText),
        Column('license_id', types.UnicodeText),
        Column('type', types.UnicodeText),
)


vdm.sqlalchemy.make_table_stateful(package_table)
package_revision_table = make_revisioned_table(package_table)

## -------------------
## Mapped classes

class Package(vdm.sqlalchemy.RevisionedObjectMixin,
        vdm.sqlalchemy.StatefulObjectMixin,
        DomainObject):

    text_search_fields = ['name', 'title']

    def __init__(self, **kw):
        from ckan import model
        super(Package, self).__init__(**kw)
        resource_group = model.ResourceGroup(label="default")
        self.resource_groups.append(resource_group)

    @classmethod
    def search_by_name(cls, text_query):
        text_query = text_query
        return Session.query(cls).filter(cls.name.contains(text_query.lower()))

    @classmethod
    def get(cls, reference):
        '''Returns a package object referenced by its id or name.'''
        query = Session.query(cls).filter(cls.id==reference)
        query = query.options(eagerload_all('package_tags.tag'))
        query = query.options(eagerload_all('resource_groups_all.resources_all'))
        pkg = query.first()
        if pkg == None:
            pkg = cls.by_name(reference)            
        return pkg
    # Todo: Make sure package names can't be changed to look like package IDs?

    @property
    def resources(self):
        if len(self.resource_groups_all) == 0:
            return []

        assert len(self.resource_groups_all) == 1, "can only use resources on packages if there is only one resource_group"
        return self.resource_groups_all[0].resources

    def update_resources(self, res_dicts, autoflush=True):
        '''Change this package\'s resources.
        @param res_dicts - ordered list of dicts, each detailing a resource
        The resource dictionaries contain 'url', 'format' etc. Optionally they
        can also provide the 'id' of the Resource, to help matching
        res_dicts to existing Resources. Otherwise, it searches
        for an otherwise exactly matching Resource.
        The caller is responsible for creating a revision and committing.'''
        from ckan import model
        assert isinstance(res_dicts, (list, tuple))
        # Map the incoming res_dicts (by index) to existing resources
        index_to_res = {}
        # Match up the res_dicts by id
        def get_resource_identity(resource_obj_or_dict):
            if isinstance(resource_obj_or_dict, dict):
                # Convert dict into a Resource object, since that ensures
                # all columns exist when you redictize it. This object is
                # garbage collected as it isn't added to the Session.
                res_keys = set(resource_obj_or_dict.keys()) - \
                           set(('id', 'position'))
                res_dict = dict([(res_key, resource_obj_or_dict[res_key]) \
                                 for res_key in res_keys])
                resource = model.Resource(**res_dict)
            else:
                resource = resource_obj_or_dict
            res_dict = resource.as_dict(core_columns_only=True)
            return res_dict
        existing_res_identites = [get_resource_identity(res) \
                                  for res in self.resources]
        for i, res_dict in enumerate(res_dicts):
            assert isinstance(res_dict, dict)
            id = res_dict.get('id')
            if id:
                res = Session.query(model.Resource).autoflush(autoflush).get(id)
                if res:
                    index_to_res[i] = res
            else:
                res_identity = get_resource_identity(res_dict)
                try:
                    matching_res_index = existing_res_identites.index(res_identity)
                except ValueError:
                    continue
                index_to_res[i] = self.resources[matching_res_index]
                
        # Edit resources and create the new ones
        new_res_list = []

        for i, res_dict in enumerate(res_dicts):
            if i in index_to_res:
                res = index_to_res[i]
                for col in set(res_dict.keys()) - set(('id', 'position')):
                    setattr(res, col, res_dict[col])
            else:
                # ignore particular keys that disrupt creation of new resource
                for key in set(res_dict.keys()) & set(('id', 'position')):
                    del res_dict[key]
                res = model.Resource(**res_dict)
                model.Session.add(res)
            new_res_list.append(res)
        self.resource_groups[0].resources = new_res_list

    def related_packages(self):
        return [self]

    def add_resource(self, url, format=u'', description=u'', hash=u'', **kw):
        import resource
        self.resources.append(resource.Resource(
            resource_group_id=self.resource_groups[0].id,
            url=url,
            format=format,
            description=description,
            hash=hash,
            **kw))

    def add_tag(self, tag):
        import ckan.model as model
        if tag in self.get_tags(tag.vocabulary):
            return
        else:
            package_tag = model.PackageTag(self, tag)
            model.Session.add(package_tag)
            model.Session.commit()

    def add_tags(self, tags):
        for tag in tags:
            self.add_tag(tag)

    def add_tag_by_name(self, tag_name, vocab=None, autoflush=True):
        """Add a tag with the given name to this package's tags.

        By default only free tags (tags which do not belong to any vocabulary)
        are used. If the optional argument vocab is given then only tags
        belonging to that vocabulary will be used.

        If no tag with the given name exists, one will be created. If the
        optional argument vocab is given and no tag with the given name exists
        in the given vocabulary, then a new tag will be created and added to
        the vocabulary.

        """
        from tag import Tag
        if not tag_name:
            return
        # Get the named tag.
        tag = Tag.by_name(tag_name, vocab=vocab, autoflush=autoflush)
        if not tag:
            # Tag doesn't exist yet, make a new one.
            if vocab:
                tag = Tag(name=tag_name, vocabulary_id=vocab.id)
            else:
                tag = Tag(name=tag_name)
        assert tag is not None
        self.add_tag(tag)

    def get_tags(self, vocab=None):
        """Return a sorted list of this package's tags

        Tags are sorted by their names.

        """
        import ckan.model as model
        query = model.Session.query(model.Tag)
        query = query.join(model.PackageTagRevision)
        query = query.filter(model.PackageTagRevision.tag_id == model.Tag.id)
        query = query.filter(model.PackageTagRevision.package_id == self.id)
        query = query.filter(and_(
            model.PackageTagRevision.state == 'active',
            model.PackageTagRevision.current == True))
        if vocab:
            query = query.filter(model.Tag.vocabulary_id == vocab.id)
        else:
            query = query.filter(model.Tag.vocabulary_id == None)
        query = query.order_by(model.Tag.name)
        tags = query.all()
        return tags

    def remove_tag(self, tag):
        import ckan.model as model
        query = model.Session.query(model.PackageTag)
        query = query.filter(model.PackageTag.package_id == self.id)
        query = query.filter(model.PackageTag.tag_id == tag.id)
        package_tag = query.one()
        package_tag.delete()
        model.Session.commit()

    def isopen(self):
        if self.license and self.license.isopen():
            return True
        return False

    def get_average_rating(self):
        total = 0
        for rating in self.ratings:
            total += rating.rating
        if total == 0:
            return None
        else:
            return total / len(self.ratings)

    def as_dict(self, ref_package_by='name', ref_group_by='name'):
        _dict = DomainObject.as_dict(self)
        # Set 'license' in _dict to cater for old clients.
        # Todo: Remove from Version 2?
        _dict['license'] = self.license.title if self.license else _dict.get('license_id', '')
        _dict['isopen'] = self.isopen()
        tags = [tag.name for tag in self.get_tags()]
        tags.sort() # so it is determinable
        _dict['tags'] = tags
        groups = [getattr(group, ref_group_by) for group in self.get_groups()]
        groups.sort()
        _dict['groups'] = groups
        _dict['extras'] = dict([(key, value) for key, value in self.extras.items()])
        _dict['ratings_average'] = self.get_average_rating()
        _dict['ratings_count'] = len(self.ratings)
        _dict['resources'] = [res.as_dict(core_columns_only=False) \
                              for res in self.resources]
        site_url = config.get('ckan.site_url', None)
        if site_url:
            _dict['ckan_url'] = '%s/dataset/%s' % (site_url, self.name)
        _dict['relationships'] = [rel.as_dict(self, ref_package_by=ref_package_by) for rel in self.get_relationships()]
        _dict['metadata_modified'] = self.metadata_modified.isoformat() \
            if self.metadata_modified else None
        _dict['metadata_created'] = self.metadata_created.isoformat() \
            if self.metadata_created else None
        _dict['notes_rendered'] = ckan.misc.MarkdownFormat().to_html(self.notes)
        return _dict

    def add_relationship(self, type_, related_package, comment=u''):
        '''Creates a new relationship between this package and a
        related_package. It leaves the caller to commit the change.

        Raises KeyError if the type_ is invalid.
        '''
        import package_relationship
        from ckan import model
        if type_ in package_relationship.PackageRelationship.get_forward_types():
            subject = self
            object_ = related_package
        elif type_ in package_relationship.PackageRelationship.get_reverse_types():
            type_ = package_relationship.PackageRelationship.reverse_to_forward_type(type_)
            assert type_
            subject = related_package
            object_ = self
        else:
            raise KeyError, 'Package relationship type: %r' % type_

        rels = self.get_relationships(with_package=related_package,
                                      type=type_, active=False, direction="forward")
        if rels:
            rel = rels[0]
            if comment:
                rel.comment=comment
            if rel.state == model.State.DELETED:
                rel.undelete()
        else:
            rel = package_relationship.PackageRelationship(
                subject=subject,
                object=object_,
                type=type_,
                comment=comment)
        Session.add(rel)
        return rel

    def get_relationships(self, with_package=None, type=None, active=True,
                          direction='both'):
        '''Returns relationships this package has.
        Keeps stored type/ordering (not from pov of self).'''
        assert direction in ('both', 'forward', 'reverse')
        if with_package:
            assert isinstance(with_package, Package)
        from package_relationship import PackageRelationship
        forward_filters = [PackageRelationship.subject==self]
        reverse_filters = [PackageRelationship.object==self]
        if with_package:
            forward_filters.append(PackageRelationship.object==with_package)
            reverse_filters.append(PackageRelationship.subject==with_package)
        if active:
            forward_filters.append(PackageRelationship.state==State.ACTIVE)
            reverse_filters.append(PackageRelationship.state==State.ACTIVE)
        if type:
            forward_filters.append(PackageRelationship.type==type)
            reverse_type = PackageRelationship.reverse_type(type)
            reverse_filters.append(PackageRelationship.type==reverse_type)
        q = Session.query(PackageRelationship)
        if direction == 'both':
            q = q.filter(or_(
            and_(*forward_filters),
            and_(*reverse_filters),
            ))
        elif direction == 'forward':
            q = q.filter(and_(*forward_filters))
        elif direction == 'reverse':
            q = q.filter(and_(*reverse_filters))
        return q.all()

    def get_relationships_with(self, other_package, type=None, active=True):
        return self.get_relationships(with_package=other_package,
                                      type=type,
                                      active=active)

    def get_relationships_printable(self):
        '''Returns a list of tuples describing related packages, including
        non-direct relationships (such as siblings).
        @return: e.g. [(annakarenina, u"is a parent"), ...]
        '''
        from package_relationship import PackageRelationship
        rel_list = []
        for rel in self.get_relationships():
            if rel.subject == self:
                type_printable = PackageRelationship.make_type_printable(rel.type)
                rel_list.append((rel.object, type_printable, rel.comment))
            else:
                type_printable = PackageRelationship.make_type_printable(\
                    PackageRelationship.forward_to_reverse_type(
                        rel.type)
                    )
                rel_list.append((rel.subject, type_printable, rel.comment))
        # sibling types
        # e.g. 'gary' is a child of 'mum', looking for 'bert' is a child of 'mum'
        # i.e. for each 'child_of' type relationship ...
        for rel_as_subject in self.get_relationships(direction='forward'):
            if rel_as_subject.state != State.ACTIVE:
                continue
            # ... parent is the object
            parent_pkg = rel_as_subject.object
            # Now look for the parent's other relationships as object ...
            for parent_rel_as_object in parent_pkg.get_relationships(direction='reverse'):
                if parent_rel_as_object.state != State.ACTIVE:
                    continue
                # and check children
                child_pkg = parent_rel_as_object.subject
                if (child_pkg != self and 
                    parent_rel_as_object.type == rel_as_subject.type and
                    child_pkg.state == State.ACTIVE):
                    type_printable = PackageRelationship.inferred_types_printable['sibling']
                    rel_list.append((child_pkg, type_printable, None))
        return sorted(list(set(rel_list)))
    #
    ## Licenses are currently integrated into the domain model here.   
 
    @classmethod
    def get_license_register(cls):
        if not hasattr(cls, '_license_register'):
            cls._license_register = LicenseRegister()
        return cls._license_register

    @classmethod
    def get_license_options(cls):
        register = cls.get_license_register()
        return [(l.title, l.id) for l in register.values()]

    def get_license(self):
        if self.license_id:
            try:
                license = self.get_license_register()[self.license_id]
            except KeyError:
                license = None
        else:
            license = None
        return license

    def set_license(self, license):
        if type(license) == License:
            self.license_id = license.id
        elif type(license) == dict:
            self.license_id = license['id']
        else:
            msg = "Value not a license object or entity: %s" % repr(license)
            raise Exception, msg

    license = property(get_license, set_license)

    @property
    def all_related_revisions(self):
        '''Returns chronological list of all object revisions related to
        this package. Includes PackageRevisions, PackageTagRevisions,
        PackageExtraRevisions and ResourceRevisions.
        @return List of tuples (revision, [list of object revisions of this
                                           revision])
                Ordered by most recent first.
        '''
        from tag import PackageTag
        from resource import ResourceGroup, Resource
        from package_extra import PackageExtra

        results = {} # revision:[PackageRevision1, PackageTagRevision1, etc.]
        for pkg_rev in self.all_revisions:
            if not results.has_key(pkg_rev.revision):
                results[pkg_rev.revision] = []
            results[pkg_rev.revision].append(pkg_rev)
        for class_ in [ResourceGroup, Resource, PackageExtra, PackageTag]:
            rev_class = class_.__revision_class__
            if class_ == Resource:
                q = Session.query(rev_class).join('continuity',
                                                  'resource_group')
                obj_revisions = q.filter(ResourceGroup.package_id == self.id).all()
            else:
                obj_revisions = Session.query(rev_class).filter_by(package_id=self.id).all()
            for obj_rev in obj_revisions:
                if not results.has_key(obj_rev.revision):
                    results[obj_rev.revision] = []
                results[obj_rev.revision].append(obj_rev)

        result_list = results.items()
        ourcmp = lambda rev_tuple1, rev_tuple2: \
                 cmp(rev_tuple2[0].timestamp, rev_tuple1[0].timestamp)
        return sorted(result_list, cmp=ourcmp)

    @property
    def latest_related_revision(self):
        '''Returns the latest revision for the package and its related
        objects.'''
        return self.all_related_revisions[0][0]
        
    def diff(self, to_revision=None, from_revision=None):
        '''Overrides the diff in vdm, so that related obj revisions are
        diffed as well as PackageRevisions'''
        from tag import PackageTag
        from resource import ResourceGroup, Resource
        from package_extra import PackageExtra

        results = {} # field_name:diffs
        results.update(super(Package, self).diff(to_revision, from_revision))
        # Iterate over PackageTag, PackageExtra, Resources etc.
        for obj_class in [ResourceGroup, Resource, PackageExtra, PackageTag]:
            obj_rev_class = obj_class.__revision_class__
            # Query for object revisions related to this package            
            if obj_class == Resource:
                obj_rev_query = Session.query(obj_rev_class).\
                                join('continuity', 'resource_group').\
                                join('revision').\
                                filter(ResourceGroup.package_id == self.id).\
                                order_by(Revision.timestamp.desc())
            else:
                obj_rev_query = Session.query(obj_rev_class).\
                                filter_by(package_id=self.id).\
                                join('revision').\
                                order_by(Revision.timestamp.desc())
            # Columns to include in the diff
            cols_to_diff = obj_class.revisioned_fields()
            cols_to_diff.remove('id')
            if obj_class is Resource:
                cols_to_diff.remove('resource_group_id')
            else:
                cols_to_diff.remove('package_id')
            # Particular object types are better known by an invariant field
            if obj_class is PackageTag:
                cols_to_diff.remove('tag_id')
            elif obj_class is PackageExtra:
                cols_to_diff.remove('key')
            # Iterate over each object ID
            # e.g. for PackageTag, iterate over Tag objects
            related_obj_ids = set([related_obj.id for related_obj in obj_rev_query.all()])
            for related_obj_id in related_obj_ids:
                q = obj_rev_query.filter(obj_rev_class.id==related_obj_id)
                to_obj_rev, from_obj_rev = super(Package, self).\
                    get_obj_revisions_to_diff(
                    q, to_revision, from_revision)
                for col in cols_to_diff:
                    values = [getattr(obj_rev, col) if obj_rev else '' for obj_rev in (from_obj_rev, to_obj_rev)]
                    value_diff = self._differ(*values)
                    if value_diff:
                        if obj_class.__name__ == 'PackageTag':
                            display_id = to_obj_rev.tag.name
                        elif obj_class.__name__ == 'PackageExtra':
                            display_id = to_obj_rev.key
                        else:
                            display_id = related_obj_id[:4]
                        key = '%s-%s-%s' % (obj_class.__name__, display_id, col)
                        results[key] = value_diff
        return results

    @property
    def metadata_modified(self):
        """
        Return most recent timestamp for revisions related to this package.
        NB Excludes changes to the package's groups
        """
        from ckan import model
        where = [model.package_table.c.id == self.id]
        where_clauses = [
            and_(model.package_table.c.revision_id == model.revision_table.c.id, *where),
            and_(model.package_extra_table.c.package_id == model.package_table.c.id,
                 model.package_extra_table.c.revision_id == model.revision_table.c.id, *where),
            and_(model.package_relationship_table.c.subject_package_id == model.package_table.c.id,
                 model.package_relationship_table.c.revision_id == model.revision_table.c.id, *where),
            and_(model.package_relationship_table.c.object_package_id == model.package_table.c.id,
                 model.package_relationship_table.c.revision_id == model.revision_table.c.id, *where),
            and_(model.resource_group_table.c.package_id == model.package_table.c.id,
                 model.resource_group_table.c.revision_id == model.revision_table.c.id, *where),
            and_(model.resource_group_table.c.package_id == model.package_table.c.id,
                 model.resource_table.c.resource_group_id == model.resource_group_table.c.id,
                 model.resource_table.c.revision_id == model.revision_table.c.id, *where),
            and_(model.package_tag_table.c.package_id == model.package_table.c.id,
                 model.package_tag_table.c.revision_id == model.revision_table.c.id, *where)
            ]

        query = union(*[select([model.revision_table.c.timestamp], x) for x in where_clauses]
                      ).order_by('timestamp DESC').limit(1)
        # Use current connection because we might be in a 'before_commit' of
        # a SessionExtension - only by using the current connection can we get
        # at the newly created revision etc. objects.
        conn = model.Session.connection() 
        result = conn.execute(query).fetchone()

        if result:
            result_datetime = iso_date_to_datetime_for_sqlite(result[0])
            timestamp_without_usecs = result_datetime.utctimetuple()
            usecs = float(result_datetime.microsecond) / 1e6
            # use timegm instead of mktime, because we don't want it localised
            timestamp_float = timegm(timestamp_without_usecs) + usecs
            return datetime.datetime.utcfromtimestamp(timestamp_float)

    def get_groups(self):
        import ckan.model as model
        if '_groups' not in self.__dict__:
            self._groups = model.Session.query(model.Group).\
               join(model.Member, model.Member.group_id == model.Group.id).\
               join(model.Package, model.Package.id == model.Member.table_id).\
               filter(model.Member.state == 'active').\
               filter(model.Package.id == self.id).all()
        return self._groups

    @property
    def metadata_created(self):
        import ckan.model as model
        q = model.Session.query(model.PackageRevision)\
            .filter(model.PackageRevision.id == self.id)\
            .order_by(model.PackageRevision.revision_timestamp.asc())
        ts = q.first()
        if ts is not None:
            return ts.revision_timestamp

    @staticmethod
    def get_fields(core_only=False, fields_to_ignore=None):
        '''Returns a list of the properties of a package.
        @param core_only - limit it to fields actually in the package table and
                           not those on related objects, such as tags & extras.
        @param fields_to_ignore - a list of names of fields to not return if
                           present.
        '''
        # ['id', 'name', 'title', 'version', 'url', 'author', 'author_email', 'maintainer', 'maintainer_email', 'notes', 'license_id', 'state']
        fields = Package.revisioned_fields()
        if not core_only:
            fields += ['resources', 'tags', 'groups', 'extras', 'relationships']

        if fields_to_ignore:
            for field in fields_to_ignore:
                fields.remove(field)

        return fields

    def activity_stream_item(self, activity_type, revision, user_id):
        import ckan.model
        import ckan.lib.dictization
        import ckan.logic
        assert activity_type in ("new", "changed"), (
            str(activity_type))

        # Handle 'deleted' objects.
        # When the user marks a package as deleted this comes through here as
        # a 'changed' package activity. We detect this and change it to a
        # 'deleted' activity.
        if activity_type == 'changed' and self.state == u'deleted':
            if ckan.model.Session.query(ckan.model.Activity).filter_by(
                    object_id=self.id, activity_type='deleted').all():
                # A 'deleted' activity for this object has already been emitted
                # FIXME: What if the object was deleted and then activated
                # again?
                return None
            else:
                # Emit a 'deleted' activity for this object.
                activity_type = 'deleted'

        try:
            d = {'package': ckan.lib.dictization.table_dictize(self,
                context={'model': ckan.model})}
            return Activity(user_id, self.id, revision.id,
                    "%s package" % activity_type, d)
        except ckan.logic.NotFound:
            # This happens if this package is being purged and therefore has no
            # current revision.
            # TODO: Purge all related activity stream items when a model object
            # is purged.
            return None

    def activity_stream_detail(self, activity_id, activity_type):
        import ckan.model
        import ckan.lib.dictization

        # Handle 'deleted' objects.
        # When the user marks a package as deleted this comes through here as
        # a 'changed' package activity. We detect this and change it to a
        # 'deleted' activity.
        if activity_type == 'changed' and self.state == u'deleted':
            activity_type = 'deleted'

        package_dict = ckan.lib.dictization.table_dictize(self,
                context={'model':ckan.model})
        return ActivityDetail(activity_id, self.id, u"Package", activity_type,
            {'package': package_dict })<|MERGE_RESOLUTION|>--- conflicted
+++ resolved
@@ -1,12 +1,9 @@
 import datetime
 from time import gmtime
 from calendar import timegm
-<<<<<<< HEAD
 from operator import attrgetter
-=======
 import logging
 logger = logging.getLogger(__name__)
->>>>>>> f9fc4f1c
 
 from sqlalchemy.sql import select, and_, union, expression, or_, desc
 from sqlalchemy.orm import eagerload_all
