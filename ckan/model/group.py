--- conflicted
+++ resolved
@@ -11,13 +11,8 @@
 from sqlalchemy.ext.associationproxy import association_proxy
 
 __all__ = ['group_table', 'Group', 'package_revision_table',
-<<<<<<< HEAD
            'Member', 'GroupRevision', 'MemberRevision',
-           'member_revision_table']
-=======
-           'PackageGroup', 'GroupRevision', 'PackageGroupRevision',
-           'package_group_table', 'package_group_revision_table']
->>>>>>> dba8879f
+           'member_revision_table', 'member_table']
 
 member_table = Table('member', metadata,
     Column('id', UnicodeText, primary_key=True, default=make_uuid),
@@ -110,8 +105,10 @@
             return
         package = Package.by_name(package_name)
         assert package
-        if not package in self.packages:
-            self.packages.append(package)
+        if not package in self.active_packages().all():
+            member = Member(group=self, table_id=package.id, table_name='package')
+            Session.add(member)
+
 
     @property
     def all_related_revisions(self):
