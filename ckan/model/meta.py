import datetime

from paste.deploy.converters import asbool
from pylons import config
"""SQLAlchemy Metadata and Session object"""
from sqlalchemy import MetaData, and_
import sqlalchemy.orm as orm
from sqlalchemy.orm.session import SessionExtension

import extension
import ckan.lib.activity_streams_session_extension as activity

__all__ = ['Session', 'engine_is_sqlite', 'engine_is_pg']


class CkanCacheExtension(SessionExtension):
    ''' This extension checks what tables have been affected by
    database access and allows us to act on them. Currently this is
    used by the page cache to flush the cache when data in the database
    is altered. '''

    def __init__(self, *args, **kw):
        super(CkanCacheExtension, self).__init__(*args, **kw)
        # Setup Redis support if needed.
        self.use_redis = asbool(config.get('ckan.page_cache_enabled'))
        if self.use_redis:
            import redis
            self.redis = redis
            self.redis_connection is None
            self.redis_exception = redis.exceptions.ConnectionError

    def after_commit(self, session):
        if hasattr(session, '_object_cache'):
            oc = session._object_cache
            oc_list = oc['new']
            oc_list.update(oc['changed'])
            oc_list.update(oc['deleted'])
            objs = set()
            for item in oc_list:
                objs.add(item.__class__.__name__)

        # Flush Redis
        if self.use_redis:
            if self.redis_connection is None:
                try:
                    self.redis_connection = self.redis.StrictRedis()
                except self.redis_exception:
                    pass
            try:
                self.redis_connection.flushdb()
            except self.redis_exception:
                pass

class CkanSessionExtension(SessionExtension):

    def before_flush(self, session, flush_context, instances):
        if not hasattr(session, '_object_cache'):
            session._object_cache= {'new': set(),
                                    'deleted': set(),
                                    'changed': set()}

        changed = [obj for obj in session.dirty if 
            session.is_modified(obj, include_collections=False, passive=True)]

        session._object_cache['new'].update(session.new)
        session._object_cache['deleted'].update(session.deleted)
        session._object_cache['changed'].update(changed)


    def before_commit(self, session):
        session.flush()
        try:
            obj_cache = session._object_cache
            revision = session.revision
        except AttributeError:
            return
        if getattr(session, 'revisioning_disabled', False):
            return
        new = obj_cache['new']
        changed = obj_cache['changed']
        deleted = obj_cache['deleted']
        for obj in new | changed | deleted:
            if not hasattr(obj, '__revision_class__'):
                continue
            revision_cls = obj.__revision_class__
            revision_table = orm.class_mapper(revision_cls).mapped_table
            ## when a normal active transaction happens
            if 'pending' not in obj.state:
                ### this is asql statement as we do not want it in object cache
                session.execute(
                    revision_table.update().where(
                        and_(revision_table.c.id == obj.id,
                             revision_table.c.current == '1')
                    ).values(current='0')
                )

            q = session.query(revision_cls)
            q = q.filter_by(expired_timestamp=datetime.datetime(9999, 12, 31), id=obj.id)
            results = q.all()
            for rev_obj in results:
                values = {}
                if rev_obj.revision_id == revision.id:
                    values['revision_timestamp'] = revision.timestamp
                    if 'pending' not in obj.state:
                        values['current'] = '1'
                else:
                    values['expired_id'] = revision.id
                    values['expired_timestamp'] = revision.timestamp
                session.execute(
                    revision_table.update().where(
                        and_(revision_table.c.id == rev_obj.id,
                             revision_table.c.revision_id == rev_obj.revision_id)
                    ).values(**values)
                )

    def after_commit(self, session):
        if hasattr(session, '_object_cache'):
            del session._object_cache

    def after_rollback(self, session):
        if hasattr(session, '_object_cache'):
            del session._object_cache

# __all__ = ['Session', 'engine', 'metadata', 'mapper']

# SQLAlchemy database engine. Updated by model.init_model()
engine = None

Session = orm.scoped_session(orm.sessionmaker(
    autoflush=False,
    autocommit=False,
    expire_on_commit=False,
    extension=[CkanCacheExtension(),
               CkanSessionExtension(),
               extension.PluginSessionExtension(),
               activity.DatasetActivitySessionExtension()],
))

create_local_session = orm.sessionmaker(
    autoflush=False,
    autocommit=False,
    expire_on_commit=False,
    extension=[CkanCacheExtension(),
               CkanSessionExtension(),
               extension.PluginSessionExtension(),
               activity.DatasetActivitySessionExtension()],
)

#mapper = Session.mapper
mapper = orm.mapper

# Global metadata. If you have multiple databases with overlapping table
# names, you'll need a metadata for each database
metadata = MetaData()


def engine_is_sqlite(sa_engine=None):
    # Returns true iff the engine is connected to a sqlite database.
    return (sa_engine or engine).url.drivername == 'sqlite'


def engine_is_pg(sa_engine=None):
    # Returns true iff the engine is connected to a postgresql database.
    # According to http://docs.sqlalchemy.org/en/latest/core/engines.html#postgresql
<<<<<<< HEAD
    # all Postgres driver names start with `postgresql`
=======
    # all Postgres driver names start with `postgres`
>>>>>>> e4fc2fad
    return (sa_engine or engine).url.drivername.startswith('postgres')<|MERGE_RESOLUTION|>--- conflicted
+++ resolved
@@ -162,9 +162,5 @@
 def engine_is_pg(sa_engine=None):
     # Returns true iff the engine is connected to a postgresql database.
     # According to http://docs.sqlalchemy.org/en/latest/core/engines.html#postgresql
-<<<<<<< HEAD
-    # all Postgres driver names start with `postgresql`
-=======
     # all Postgres driver names start with `postgres`
->>>>>>> e4fc2fad
     return (sa_engine or engine).url.drivername.startswith('postgres')