{% extends "page.html" %}

{% set user = c.user_dict %}

{% block subtitle %}{{ user.display_name }}{% endblock %}

{% block breadcrumb_content %}
  {{ h.build_nav('user_index', _('Users')) }}
  {{ h.build_nav('user_datasets', user.display_name|truncate(35), id=user.name) }}
{% endblock %}

{% block actions_content %}
{% if h.check_access('user_update', user) %}
  <li>{% link_for _('Edit'), controller='user', action='edit', id=user.name, class_='btn btn-primary', icon='wrench' %}</li>
{% endif %}
{% if c.is_myself == false %}
  <li>{{ h.follow_button('user', user.id) }}</li>
{% endif %}
{% endblock %}

{% block primary_content %}
  <article class="module profile">
    {% block page_header %}
      <header class="module-content page-header">
        <ul class="nav nav-tabs">
          {% block page_header_tabs %}
            {{ h.build_nav_icon('user_datasets', _('Datasets'), id=user.name) }}
            {{ h.build_nav_icon('user_activity_stream', _('Activity Stream'), id=user.name) }}
          {% endblock %}
        </ul>
      </header>
    {% endblock %}
    <section class="module-content">
      {% block primary_content_inner %}{% endblock %}
    </section>
  </article>
{% endblock %}

{% block secondary_content %}
<div class="module context-info">
  <section class="module-content">
    {% block secondary_content_inner %}
<<<<<<< HEAD
      <div class="avatar">{{ h.linked_gravatar(user.email_hash, 180) }}</div>
      <h1 class="heading">{{ user.fullname or _('No full name provided') }}</h1>
      {% if not c.authorized %}
        <h3 class="info">{{ _('Not Authorized') }}</h3>
      {% endif %}
=======
      <div class="image">{{ h.linked_gravatar(user.email_hash, 190) }}</div>
      <h1 class="heading">{{ user.display_name }}</h1>
>>>>>>> f0925f64
      {% if c.about_formatted %}
        {{ c.about_formatted }}
      {% else %}
        <p class="empty">
          {% if c.is_myself %}
            {% trans %}You have not provided a biography.{% endtrans %}
          {% else %}
            {% trans %}This user has no biography.{% endtrans %}
          {% endif %}
        </p>
      {% endif %}
      <div class="nums">
        <dl>
          <dt>{{ _('Followers') }}</dt>
          <dd>{{ h.SI_number_span(user.num_followers) }}</dd>
        </dl>
        <dl>
          <dt>{{ _('Datasets') }}</dt>
          <dd>{{ h.SI_number_span(user.number_administered_packages) }}</dd>
        </dl>
        <dl>
          <dt>{{ _('Edits') }}</dt>
          <dd>{{ h.SI_number_span(user.number_of_edits) }}</dd>
        </dl>
      </div>
      <div class="info">
        <dl>
          {% if user.name.startswith('http://') or user.name.startswith('https://') %}
            <dt>{{ _('Open ID') }}</dt>
            <dd>{{ user.name|urlize(25) }}{# Be great if this just showed the domain #}</dd>
          {% else %}
            <dt>{{ _('Username') }}</dt>
            <dd>{{ user.name }}</dd>
          {% endif %}
        </dl>
        {% if c.is_myself %}
        <dl>
          <dt>{{ _('Email') }} <span class="label" title="{{ _('This means only you can see this') }}">{{ _('Private') }}</span></dt>
          <dd>{{ user.email }}</dd>
        </dl>
        {% endif %}
        <dl>
          <dt>{{ _('Member Since') }}</dt>
          <dd>{{ h.render_datetime(user.created) }}</dd>
        </dl>
        {% if c.is_myself %}
        <dl>
          <dt class="key">{{ _('API Key') }} <span class="label" title="{{ _('This means only you can see this') }}">{{ _('Private') }}</span></dt>
          <dd class="value"><code>{{ user.apikey }}</code></dd>
        </dl>
        {% endif %}
      </div>
    {% endblock %}
  </section>
</div>
{% endblock %}<|MERGE_RESOLUTION|>--- conflicted
+++ resolved
@@ -40,16 +40,11 @@
 <div class="module context-info">
   <section class="module-content">
     {% block secondary_content_inner %}
-<<<<<<< HEAD
-      <div class="avatar">{{ h.linked_gravatar(user.email_hash, 180) }}</div>
-      <h1 class="heading">{{ user.fullname or _('No full name provided') }}</h1>
+      <div class="image">{{ h.linked_gravatar(user.email_hash, 190) }}</div>
+      <h1 class="heading">{{ user.display_name }}</h1>
       {% if not c.authorized %}
         <h3 class="info">{{ _('Not Authorized') }}</h3>
       {% endif %}
-=======
-      <div class="image">{{ h.linked_gravatar(user.email_hash, 190) }}</div>
-      <h1 class="heading">{{ user.display_name }}</h1>
->>>>>>> f0925f64
       {% if c.about_formatted %}
         {{ c.about_formatted }}
       {% else %}
