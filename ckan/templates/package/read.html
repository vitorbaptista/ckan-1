{% extends "package/read_base.html" %}

{% set pkg = c.pkg_dict %}

{% block subtitle %}{{ pkg.title or pkg.name }}{% endblock %}

{% block primary_content_inner %}

  {% block package_description %}
    <section class="module-content">
<<<<<<< HEAD
      {% if pkg.state.startswith('draft') %}
        <span class="label label-info pull-right">{{ _('Draft') }}</span>
      {% endif %}
      <h1>{{ pkg.title or pkg.name }}</h1>
=======
      {% if pkg.private %}
        <span class="dataset-private label label-inverse pull-right">
          <i class="icon-lock"></i>
          {{ _('Private') }}
        </span>
      {% endif %}
      <h1>{{ pkg.title or pkg.name }}
        {% if pkg.state.startswith('draft') %}
          [{{ _('Draft') }}]
        {% endif %}
      </h1>
>>>>>>> 90a6ef2f
      {% if c.pkg_notes_formatted %}
        <div class="notes embedded-content">
          {{ c.pkg_notes_formatted }}
        </div>
      {% endif %}
      {# FIXME why is this here? seems wrong #}
      <span class="insert-comment-thread"></span>
    </section>
  {% endblock %}

{% block package_resources %}
    {% snippet "package/snippets/resources_list.html", pkg=pkg, resources=pkg.resources %}
  {% endblock %}

  {% block package_tags %}
    {% snippet "package/snippets/tags.html", tags=pkg.tags %}
  {% endblock %}

  {% block package_additional_info %}
    {% snippet "package/snippets/additional_info.html", pkg_dict=pkg %}
  {% endblock %}

{% endblock %}<|MERGE_RESOLUTION|>--- conflicted
+++ resolved
@@ -8,24 +8,17 @@
 
   {% block package_description %}
     <section class="module-content">
-<<<<<<< HEAD
-      {% if pkg.state.startswith('draft') %}
-        <span class="label label-info pull-right">{{ _('Draft') }}</span>
-      {% endif %}
-      <h1>{{ pkg.title or pkg.name }}</h1>
-=======
       {% if pkg.private %}
         <span class="dataset-private label label-inverse pull-right">
           <i class="icon-lock"></i>
           {{ _('Private') }}
         </span>
       {% endif %}
-      <h1>{{ pkg.title or pkg.name }}
+      <h1>{{ pkg.title or pkg.name }}</h1>
         {% if pkg.state.startswith('draft') %}
           [{{ _('Draft') }}]
         {% endif %}
       </h1>
->>>>>>> 90a6ef2f
       {% if c.pkg_notes_formatted %}
         <div class="notes embedded-content">
           {{ c.pkg_notes_formatted }}
