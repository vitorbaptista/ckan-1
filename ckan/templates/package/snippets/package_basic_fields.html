--- conflicted
+++ resolved
@@ -52,16 +52,10 @@
 {% if data.group_id %}
   <input type="hidden" name="groups__0__id" value="{{ data.group_id }}" />
 {% endif %}
-<<<<<<< HEAD
-{% set existing_org = data.owner_org or data.group_id %}
-{% if h.check_access('sysadmin') or data.get('state', 'draft').startswith('draft') or data.get('state', 'none') ==  'none' %}
-  {% set organizations_available = h.get_action('organization_list_for_user', {'permission': 'create_dataset'}) %}
-  {% if organizations_available %}
-=======
 
 {% set dataset_is_draft = data.get('state', 'draft').startswith('draft') or data.get('state', 'none') ==  'none' %}
 {% set dataset_has_organization = data.owner_org or data.group_id %}
-{% set organizations_available = h.organizations_available('create_dataset') %}
+{% set organizations_available = h.get_action('organization_list_for_user', {'permission': 'create_dataset'}) %}
 {% set user_is_sysadmin = h.check_access('sysadmin') %}
 {% set show_organizations_selector = organizations_available and (user_is_sysadmin or dataset_is_draft) %}
 {% set show_visibility_selector = dataset_has_organization or (organizations_available and (user_is_sysadmin or dataset_is_draft)) %}
@@ -88,7 +82,6 @@
 
 {% if show_visibility_selector %}
   {% block package_metadata_fields_visibility %}
->>>>>>> 037a61e6
     <div class="control-group">
       <label for="field-private" class="control-label">{{ _('Visibility') }}</label>
       <div class="controls">
