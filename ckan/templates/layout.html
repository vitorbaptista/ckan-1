<!DOCTYPE html PUBLIC "-//W3C//DTD XHTML 1.0 Strict//EN" "http://www.w3.org/TR/xhtml1/DTD/xhtml1-strict.dtd">
<html
  xmlns="http://www.w3.org/1999/xhtml"
  xmlns:py="http://genshi.edgewall.org/"
  xmlns:xi="http://www.w3.org/2001/XInclude"
  py:strip=""
  >

<xi:include href="_util.html" />

<head>
  <title>CKAN - Comprehensive Knowledge Archive Network - ${page_title()}</title>
  <meta http-equiv="Content-Type" content="text/html; charset=utf-8" />
  <link rel="shortcut icon" href="http://m.okfn.org/gfx/logo/favicon.ico" type="image/x-icon" />
  <link rel="alternate" type="application/atom+xml" title="CKAN Recent Changes" href="/revision/list?format=atom&amp;days=1" />

  <style type="text/css"> 
    @import url(http://m.okfn.org/kforge/css/structure.css);
    @import url(http://m.okfn.org/kforge/css/display.css);
    @import url(http://m.okfn.org/kforge/css/navigation.css);
    @import url(http://m.okfn.org/kforge/css/print.css);
  </style> 

  <link rel="stylesheet" href="/css/ckan.master.css" type="text/css" media="screen, print" />
  <link rel="stylesheet" href="/css/ckan.master.css" type="text/css" media="screen, print" />

	<link type="text/css" rel="stylesheet" media="all" href="http://datadotgc.ca/sites/default/themes/descartes/style.css?z" />
	<link type="text/css" rel="stylesheet" media="all" href="http://datadotgc.ca/sites/default/themes/descartes/styles/reset.css?z" />
	<link type="text/css" rel="stylesheet" media="all" href="http://datadotgc.ca/sites/default/themes/descartes/styles/blocks.css?z" />
	<link type="text/css" rel="stylesheet" media="all" href="http://datadotgc.ca/sites/default/themes/descartes/styles/layout.css?z" />
	<link type="text/css" rel="stylesheet" media="all" href="http://datadotgc.ca/sites/default/themes/descartes/styles/html.css?z" />

  <!--[if IE]>
  <link rel="stylesheet" href="/css/ie.css" type="text/css" media="screen, print" />
  <![endif]-->

  <script src="http://ajax.googleapis.com/ajax/libs/jquery/1.4/jquery.min.js"></script>
  <script type="text/javascript" src="/scripts/application.js"></script>

  <py:if test="defined('optional_head')">
    ${optional_head()}
  </py:if>
  
  <!-- Typekit embed code -->
  <script type="text/javascript" src="http://use.typekit.com/wty5dhe.js"></script>
	<script type="text/javascript">try{Typekit.load();}catch(e){}</script>
  <!-- /Typekit -->
  
</head>

<body>
<div id="airlock">
  <!--[if IE]>
    <hr class="holder" />
  <![endif]-->
<<<<<<< HEAD
=======
  <div id="top">
    <div id="top-inner">
      <div id="top-bar">
        <topbar py:choose="">
          <p py:when="c.user">
            Logged in as <strong>${h.icon('openid')} ${c.user}</strong>
            &middot; <a href="${h.url_for(controller='user',action=None)}">My account</a>
            &middot; <a href="${h.url_for('/logout_openid')}">Logout</a>
          </p>
          <p py:otherwise="">
            <a href="${h.url_for(controller='user',action='login', id=None)}">Login with ${h.icon('openid')} OpenID</a>
          </p>
        </topbar>
      </div><!-- /top-bar -->

      <h1>
        <a href="${h.url_for('home')}"><img style="padding: 0; margin-top: -10px; margin-bottom: -10px;" src="/images/ckan_logo_fullname_long.png" alt="CKAN Logo" /></a>
        <!-- <a href="/" title="CKAN Home">Comprehensive Knowledge Archive Network</a> -->
      </h1>

    </div><!-- /top-inner -->

    <h3 class="hidden">Sections:</h3>
    <ul id="navigation">
      <li>${h.nav_link(c, _('Home'), controller='home', action='index', id=None)}</li>
      <li>${h.nav_link(c, _('Packages'), controller='package', action='index', id=None)}</li>
      <li>${h.nav_link(c, _('Tags'), controller='tag', action='index', id=None)}</li>
      <li>${h.nav_link(c, _('Groups'), controller='group', action='index', id=None)}</li>
      <li>${h.nav_link(c, _('Recent changes'), controller='revision', action='index', id=None)}</li>
			<li>${h.nav_link(c, _('API'), controller='rest', action='index', id=None)}</li>
    </ul>
    <h3 class="hidden">In this section:</h3>
    <!--! This is a default (blank) subnav. -->
    <py:match path="minornavigation"></py:match>
    <ul id="subnav"><minornavigation></minornavigation></ul>
>>>>>>> bf53ec1b

  <p class="hidden"><a href="#main" title="Skip to page content">[ Skip to main content ]</a></p>



<!-- hd from datadotgc -->
<div id="hd">
      <div id="site-name"><a href="http://datadotgc.ca/" title="Go to home page..." class="tk-museo active">datadotgc.ca</a></div><!-- /site-name -->
      <div class="block block-block tk-museo-sans" id="block-block-6">
			<div class="content">
				<div class="openid-link first" style="clear: both; text-align: right;">
					<a style="background: transparent url(http://www.datadotgc.ca/modules/openid/login-bg.png) no-repeat 0 0; padding-left: 20px;" href="http://ca.ckan.net/user/login">Log in using OpenID</a>
				</div>
			</div>
</div>

	<ul class="links primary-links">
		<li class="menu-524 active-trail first active"><a href="http://datadotgc.ca/" title="" class="active">Home</a></li>
		<li class="menu-435"><a href="http://datadotgc.ca/about" title="About">About</a></li>
		<li class="menu-565"><a href="http://datadotgc.ca/data" title="Data">Data</a></li>
		<li class="menu-434"><a href="http://datadotgc.ca/faq" title="FAQ">FAQ</a></li>
		<li class="menu-441"><a href="http://datadotgc.ca/how-get-involved" title="How to Get Involved">How to Get Involved</a></li>
		<li class="menu-442 last"><a href="http://ca.ckan.net/package/new" title="">Liberate a Data Set</a></li>
	</ul>
    </div><!-- /hd -->
	
  <div id="primary" class="sidebar">
    <primarysidebar>
    <!-- Primary Side Bar Goes Here -->
    </primarysidebar>

    <!--[if IE]>
    <hr class="primary" />
    <![endif]-->
  </div><!-- /primary -->

  <div id="main">
    <content>
      <p>Master content template placeholder &hellip; please replace me.</p>
    </content>


    <!--<div id="footer">
      <p>
        <a href="http://validator.w3.org/check/referer" title="Valid XHTML 1.1">XHTML</a>
        | <a href="http://jigsaw.w3.org/css-validator/check/referer">CSS</a>
        | <a href="http://www.okfn.org/ckan/">Project Home Page</a>
        | <a href="http://www.okfn.org/contact/">Contact Us</a>
        | <a href="http://www.okfn.org/privacy-policy/">Privacy Policy</a>
      </p>
      <p>
        <img style="margin-bottom: -5px;" src="http://m.okfn.org/images/logo/okf_logo_white_and_green_tiny.png" /> An <a href="http://www.okfn.org/">Open Knowledge Foundation</a> Project
      </p>
      <p>
        v${c.__version__}
        | (c) Open Knowledge Foundation
	| All material available under an <a href="${h.url_for('license')}">open license</a>
        | <a href="http://www.opendefinition.org/1.0/"><img
            style="border: none; margin-bottom: -4px;"
            src="http://m.okfn.org/images/ok_buttons/ok_90x15_blue.png"
            alt="This Content and Data is Open" /></a>
        | <a href="http://www.opendefinition.org/1.0/"><img
            style="border: none; margin-bottom: -4px;"
            src="http://m.okfn.org/images/ok_buttons/od_80x15_blue.png"
            alt="This Content and Data is Open" /></a>
      </p>
    </div>--><!-- /footer -->

    <!--[if IE]>
    <hr class="main" />
    <![endif]-->

  </div><!-- /main -->

	<div id="ft">
	            <div class="block block-block with-block-editing tk-museo-sans" id="block-block-7">
			<div class="content"><p>This is not an official Government of Canada website. Rather, it’s a collaborative effort by <a href="http://datadotgc.ca/about">a group of citizens</a> who want our governments to open their data — in useful, structured formats — so we’re showing them how it could be done.</p>
	<p>This site is powered by <a href="http://drupal.org">Drupal</a> and <a href="http://ckan.net">CKAN</a> (the Comprehensive Knowledge Archive Network, which is a project of the <a href="http://www.okfn.org">Open  Knowledge Foundation</a>). You can read more about the project <a href="http://datadotgc.ca/about">here</a>.</p>

	</div>
</div>
	    </div><!-- /ft -->

</div><!-- /airlock -->

<!--! No need to load GA in development -->
<py:if test="not config['debug']">
  <!-- Google Analytics -->
  <script src='http://www.google-analytics.com/ga.js' type='text/javascript'></script>
  <script type="text/javascript">
  try {
  var pageTracker = _gat._getTracker("UA-8271754-2");
  pageTracker._setDomainName(".ckan.net");
  pageTracker._trackPageview();
  } catch(err) {}
  </script>
  <!-- /Google Analytics -->
</py:if>

</body>
</html><|MERGE_RESOLUTION|>--- conflicted
+++ resolved
@@ -53,44 +53,6 @@
   <!--[if IE]>
     <hr class="holder" />
   <![endif]-->
-<<<<<<< HEAD
-=======
-  <div id="top">
-    <div id="top-inner">
-      <div id="top-bar">
-        <topbar py:choose="">
-          <p py:when="c.user">
-            Logged in as <strong>${h.icon('openid')} ${c.user}</strong>
-            &middot; <a href="${h.url_for(controller='user',action=None)}">My account</a>
-            &middot; <a href="${h.url_for('/logout_openid')}">Logout</a>
-          </p>
-          <p py:otherwise="">
-            <a href="${h.url_for(controller='user',action='login', id=None)}">Login with ${h.icon('openid')} OpenID</a>
-          </p>
-        </topbar>
-      </div><!-- /top-bar -->
-
-      <h1>
-        <a href="${h.url_for('home')}"><img style="padding: 0; margin-top: -10px; margin-bottom: -10px;" src="/images/ckan_logo_fullname_long.png" alt="CKAN Logo" /></a>
-        <!-- <a href="/" title="CKAN Home">Comprehensive Knowledge Archive Network</a> -->
-      </h1>
-
-    </div><!-- /top-inner -->
-
-    <h3 class="hidden">Sections:</h3>
-    <ul id="navigation">
-      <li>${h.nav_link(c, _('Home'), controller='home', action='index', id=None)}</li>
-      <li>${h.nav_link(c, _('Packages'), controller='package', action='index', id=None)}</li>
-      <li>${h.nav_link(c, _('Tags'), controller='tag', action='index', id=None)}</li>
-      <li>${h.nav_link(c, _('Groups'), controller='group', action='index', id=None)}</li>
-      <li>${h.nav_link(c, _('Recent changes'), controller='revision', action='index', id=None)}</li>
-			<li>${h.nav_link(c, _('API'), controller='rest', action='index', id=None)}</li>
-    </ul>
-    <h3 class="hidden">In this section:</h3>
-    <!--! This is a default (blank) subnav. -->
-    <py:match path="minornavigation"></py:match>
-    <ul id="subnav"><minornavigation></minornavigation></ul>
->>>>>>> bf53ec1b
 
   <p class="hidden"><a href="#main" title="Skip to page content">[ Skip to main content ]</a></p>
 
@@ -115,7 +77,11 @@
 		<li class="menu-441"><a href="http://datadotgc.ca/how-get-involved" title="How to Get Involved">How to Get Involved</a></li>
 		<li class="menu-442 last"><a href="http://ca.ckan.net/package/new" title="">Liberate a Data Set</a></li>
 	</ul>
-    </div><!-- /hd -->
+    <h3 class="hidden">In this section:</h3>
+    <!--! This is a default (blank) subnav. -->
+    <py:match path="minornavigation"></py:match>
+    <ul id="subnav"><minornavigation></minornavigation></ul>  
+  </div><!-- /hd -->
 	
   <div id="primary" class="sidebar">
     <primarysidebar>
