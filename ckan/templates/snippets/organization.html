{#
Embeds a organization within the sidebar of a page.

organization    - The organization dict.
truncate - A max length for the organization description. If not provided the description
           will be full length.

Example:

    {% snippet 'snippets/organization, organization=c.group_dict %}

#}

{% with truncate=truncate or 0, url=h.url_for(controller='organization', action='read', id=organization.name) %}
  <div class="module profile-info">
    <section class="module-content">
      <div class="avatar">
        <a href="{{ url }}">
          <img src="{{ organization.image_url or h.url_for_static('/base/images/placeholder-organization.png') }}" width="200" alt="{{ organization.name }}" />
        </a>
      </div>
      <h1 class="heading">{{ organization.title or organization.name }}</h1>
      {% if organization.description %}
        <p>
          {{ h.markdown_extract(organization.description, 180) }}
          {% link_for _('read more'), controller='organization', action='about', id=organization.name %}
        </p>
      {% else %}
        <p class="empty">{{ _('There is no description for this organization') }}</p>
      {% endif %}
      {% if show_nums %}
        <div class="nums">
          <dl>
            <dt>{{ _('Members') }}</dt>
            <dd>{{ h.SI_number_span(organization.members|length) }}</dd>
          </dl>
          <dl>
            <dt>{{ _('Datasets') }}</dt>
            <dd>{{ h.SI_number_span(organization.packages|length) }}</dd>
          </dl>
        </div>
      {% endif %}
<<<<<<< HEAD
=======
      <div class="nums">
        <dl>
          <dt>{{ _('Members') }}</dt>
          <dd>{{ h.SI_number_span(organization.members|length) }}</dd>
        </dl>
        <dl>
          <dt>{{ _('Datasets') }}</dt>
          <dd>{{ h.SI_number_span(organization.package_count) }}</dd>
        </dl>
      </div>
>>>>>>> 27b77531
    </section>
  </div>
{% endwith %}<|MERGE_RESOLUTION|>--- conflicted
+++ resolved
@@ -36,23 +36,10 @@
           </dl>
           <dl>
             <dt>{{ _('Datasets') }}</dt>
-            <dd>{{ h.SI_number_span(organization.packages|length) }}</dd>
+            <dd>{{ h.SI_number_span(organization.package_count) }}</dd>
           </dl>
         </div>
       {% endif %}
-<<<<<<< HEAD
-=======
-      <div class="nums">
-        <dl>
-          <dt>{{ _('Members') }}</dt>
-          <dd>{{ h.SI_number_span(organization.members|length) }}</dd>
-        </dl>
-        <dl>
-          <dt>{{ _('Datasets') }}</dt>
-          <dd>{{ h.SI_number_span(organization.package_count) }}</dd>
-        </dl>
-      </div>
->>>>>>> 27b77531
     </section>
   </div>
 {% endwith %}