<html
  xmlns="http://www.w3.org/1999/xhtml"
  xmlns:py="http://genshi.edgewall.org/"
  xmlns:xi="http://www.w3.org/2001/XInclude"
  py:strip=""
  >

<!--
Construct a facet <div> populated with links to filtered results.

name
  The field name identifying the facet field, eg. "tags"

title
  The title of the facet, eg. "Tags", or "Tag Cloud"

label_function
  Renders the human-readable label for each facet value.
  If defined, this should be a callable that accepts a `facet_item`.
  eg. lambda facet_item: facet_item.display_name.upper()
  By default it displays the facet item's display name, which should
  usually be good enough

if_empty
  A string, which if defined, and the list of possible facet items is empty,
  is displayed in lieu of an empty list.

count_label
  A callable which accepts an integer, and returns a string.  This controls
  how a facet-item's count is displayed.
  
-->
<py:def function="facet_div(name, title, limit=10, label_function=lambda item: item.display_name, if_empty=None, count_label=lambda c: ' (%d)'%c)">
    <div py:if="if_empty is not None or h.unselected_facet_items(name, limit)" class="facet-box">
        <h2>${h.facet_title(title)}</h2>
        <ul class="facet-options">
<<<<<<< HEAD
            ${facet_li(name, limit=limit, label_function=label_function, if_empty=None, count_label=count_label)}
=======
            <li py:for="facet_item in h.unselected_facet_items(name, limit)">
                <a href="${c.drill_down_url(**{name: facet_item.name})}">
                    ${label_function(facet_item)}
                </a>
                ${count_label(facet_item['count'])}
            </li>
>>>>>>> 13ae4480
        </ul>
        <p py:if="not h.unselected_facet_items(name, limit)">${if_empty}</p>
    </div>
</py:def>

<!--
Generate <li>s for facet items.  The generated tags are not wrapped by any
other tag, ie - it's up to the caller to wrap them in something suitable.

name
  The field name identifying the facet field, eg. "tags"

label_function
  Renders the human-readable label for each facet value.
  If defined, this should be a callable that accepts a `facet_item`.
  eg. lambda facet_item: facet_item.display_name.upper()
  By default it displays the facet item's display name, which should
  usually be good enough

if_empty
  A string, which if defined, and the list of possible facet items is empty,
  is displayed in a <li> tag in lieu of an empty list.

count_label
  A callable which accepts an integer, and returns a string.  This controls
  how a facet-item's count is displayed.
  
-->
<py:def function="facet_li(name, limit=5, label_function=lambda item: item.display_name, if_empty=None, count_label=lambda c: ' (%d)'%c)">

    <li py:if="if_empty and not h.new_facet_items(name, limit)">${if_empty}</li>

    <li py:for="facet_item in h.new_facet_items(name, limit)">
        <a href="${c.drill_down_url(**{name: facet_item.name})}">
            ${label_function(facet_item)}
        </a>
        ${count_label(facet_item['count'])}
    </li>
</py:def>

<!--
DEPRECATED.  Provided only for backward compatibility with existing plugins.
             Use `facet_div` instead.

Similar to the above, `facet_div` function; this helper creates a <div>
populated with links to filtered search results.

Differences with the preferred `facet_div` function:

 * `title` argument is a callable
 * `label` is a callable that accepts a string cf. `label_function` which is
   a callable that accepts a `facet_item`.

code
  The field name identifying the facet field, eg. "tags"

title
  A callable used to render the title for the facet.  The callable must accept
  one string argument, the `code` argument passed in above.  Obviously, this
  is a bit redundant.

label
  Renders the human-readable label for each facet value.
  If defined, this should be a callable that accepts a facet_item's name as a
  string.

if_empty
  A string, which if defined, and the list of possible facet items is empty,
  is displayed in lieu of an empty list.

count_label
  A callable which accepts an integer, and returns a string.  This controls
  how a facet-item's count is displayed.
  
-->
<py:def function="facet_sidebar(code, limit=5, label=lambda n: n, title=h.facet_title, if_empty=None, count_label=lambda c: ' (%d)'%c)">
    <?python
      import logging
      logging.getLogger('ckan.templates.facets').warning("Deprecated function: ckan/templates/facets.html:facet_sidebar()")
    ?>
    <div py:if="if_empty is not None or h.unselected_facet_items(code, limit)" class="facet-box">
        <h2>${title(code)}</h2>
        <ul class="facet-options">
            <li py:for="facet_item in h.unselected_facet_items(code, limit)"
                py:if="not (code, facet_item.name) in c.fields">
                  <a href="${c.drill_down_url(**{code: facet_item.name})}">
                  <span py:if="'format' in code.lower()">${h.icon(h.format_icon(facet_item.name))}</span>
                    ${label(facet_item.name)}</a>${count_label(facet_item['count'])}
            </li>
        </ul>
        <p py:if="not h.unselected_facet_items(code, limit)">${if_empty}</p>
    </div>
</py:def>

<!--
DEPRECATED.  Provided only for backward compatibility with existing plugins.
             Use `facet_li` instead.

Construct a possibly empty list of <li> elements containing links to further
search results

This is different from `facet_sidebar` and `facet_div` (above) in that it
requires the caller to wrap up the resulting <li> elements in whatever dom
element they need.  But it *does* allow for filters to displayed in a
hierarchy.

label
  Renders the human-readable label for each facet value.
  If defined, this should be a callable that accepts a facet_item's name as a
  string.

if_empty
  If if_empty is not None and there are no facets to filter on, then a single
  <li> element is generated, with the text specified by if_empty

-->
<py:def function="facet_list_items(code, limit=5, label=lambda n: n, if_empty=None)">
        
<<<<<<< HEAD
    <?python
      import logging
      logging.getLogger('ckan.templates.facets').warning("Deprecated function:ckan/templates/facets.html:facet_list_items()")
    ?>
    <li py:if="if_empty and not h.new_facet_items(code, limit)">${if_empty}</li>
    <li py:for="facet_item in h.new_facet_items(code, limit)"
        py:if="not (code, facet_item.name) in c.fields">
        <a href="${c.drill_down_url(**{code: facet_item.name})}">${label(facet_item.name)}</a> (facet_item['count'])
    </li>
=======
        <li py:if="if_empty and not h.unselected_facet_items(code, limit)">${if_empty}</li>
        <li py:for="facet_item in h.unselected_facet_items(code, limit)">
            <a href="${c.drill_down_url(**{code: facet_item.name})}">${label(facet_item.name)}</a> (facet_item['count'])
        </li>
>>>>>>> 13ae4480
</py:def>

<py:def function="field_list()">
    <div class="filter-list" py:if="c.fields">
        <div class="filter-entry" py:for="(field, value) in c.fields">
            <span class="name">${h.facet_title(field)}</span>
            <span class="value" py:choose="">
                <py:when test="c.translated_fields and c.translated_fields.has_key((field,value))">
                    ${c.translated_fields[(field,value)]}
                </py:when>
                <py:otherwise>
                    ${value}
                </py:otherwise>
            </span>
            <a href="${c.remove_field(field, value)}">
                ${h.icon('unfilter')}
            </a>
        </div>  
    </div>
</py:def>

</html><|MERGE_RESOLUTION|>--- conflicted
+++ resolved
@@ -34,16 +34,7 @@
     <div py:if="if_empty is not None or h.unselected_facet_items(name, limit)" class="facet-box">
         <h2>${h.facet_title(title)}</h2>
         <ul class="facet-options">
-<<<<<<< HEAD
             ${facet_li(name, limit=limit, label_function=label_function, if_empty=None, count_label=count_label)}
-=======
-            <li py:for="facet_item in h.unselected_facet_items(name, limit)">
-                <a href="${c.drill_down_url(**{name: facet_item.name})}">
-                    ${label_function(facet_item)}
-                </a>
-                ${count_label(facet_item['count'])}
-            </li>
->>>>>>> 13ae4480
         </ul>
         <p py:if="not h.unselected_facet_items(name, limit)">${if_empty}</p>
     </div>
@@ -74,9 +65,9 @@
 -->
 <py:def function="facet_li(name, limit=5, label_function=lambda item: item.display_name, if_empty=None, count_label=lambda c: ' (%d)'%c)">
 
-    <li py:if="if_empty and not h.new_facet_items(name, limit)">${if_empty}</li>
+    <li py:if="if_empty and not h.unselected_facet_items(name, limit)">${if_empty}</li>
 
-    <li py:for="facet_item in h.new_facet_items(name, limit)">
+    <li py:for="facet_item in h.unselected_facet_items(name, limit)">
         <a href="${c.drill_down_url(**{name: facet_item.name})}">
             ${label_function(facet_item)}
         </a>
@@ -162,22 +153,14 @@
 -->
 <py:def function="facet_list_items(code, limit=5, label=lambda n: n, if_empty=None)">
         
-<<<<<<< HEAD
     <?python
       import logging
       logging.getLogger('ckan.templates.facets').warning("Deprecated function:ckan/templates/facets.html:facet_list_items()")
     ?>
-    <li py:if="if_empty and not h.new_facet_items(code, limit)">${if_empty}</li>
-    <li py:for="facet_item in h.new_facet_items(code, limit)"
-        py:if="not (code, facet_item.name) in c.fields">
+    <li py:if="if_empty and not h.unselected_facet_items(code, limit)">${if_empty}</li>
+    <li py:for="facet_item in h.unselected_facet_items(code, limit)">
         <a href="${c.drill_down_url(**{code: facet_item.name})}">${label(facet_item.name)}</a> (facet_item['count'])
     </li>
-=======
-        <li py:if="if_empty and not h.unselected_facet_items(code, limit)">${if_empty}</li>
-        <li py:for="facet_item in h.unselected_facet_items(code, limit)">
-            <a href="${c.drill_down_url(**{code: facet_item.name})}">${label(facet_item.name)}</a> (facet_item['count'])
-        </li>
->>>>>>> 13ae4480
 </py:def>
 
 <py:def function="field_list()">
