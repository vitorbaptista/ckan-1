--- conflicted
+++ resolved
@@ -15,29 +15,6 @@
 {% block primary_content %}
   <div class="module">
     <div class="module-content">
-<<<<<<< HEAD
-      <h1 class="page-heading">{{ _('Organizations') }}</h1>
-      {% snippet 'snippets/simple_search.html', q=c.q, sort=c.sort_by_selected%}
-      <strong>
-        {% if request.params and c.page.item_count %}
-          {{ c.page.item_count }} organizations{% if c.q %} found for &#147;{{ c.q }}&#148;{% endif %}
-        {% elif request.params and c.page.item_count == 0 %}
-          Sorry no organizations found{% if c.q %} for &#147;{{ c.q }}&#148;{% endif %}
-        {% else %}
-          All organizations
-        {% endif %}
-        {% if c.page.items or request.params %}
-          {% snippet "organization/snippets/organization_list.html", organizations=c.page.items %}
-        {% else %}
-          <p class="empty">
-            {{ _('There are currently no organizations for this site') }}.
-            {% if h.check_access('organization_create') %}
-              {% link_for _('How about creating one?'), controller='organization', action='new' %}</a>.
-            {% endif %}
-          </p>
-        {% endif %}
-      </strong>
-=======
       <h1 class="hide-heading">{{ _('Organizations') }}</h1>
       {% snippet 'snippets/simple_search.html', q=c.q, sort=c.sort_by_selected, placeholder=_('Search organizations...') %}
       <h2 class="is-search-title">
@@ -67,7 +44,6 @@
           {% endif %}
         </p>
       {% endif %}
->>>>>>> ed9534d7
     </div>
     {{ c.page.pager() }}
   </div>
